--- conflicted
+++ resolved
@@ -7,8 +7,6 @@
     """Returns an absolute path to a local package."""
     return f"{name} @ file://{Path(__file__).absolute().parent / relative_path}"
 
-
-<<<<<<< HEAD
 docs_requirements = ["mkdocs-material", "mkdocstrings[python]"]
 demos_requirements = ["ipython", "ipykernel"]
 test_requirements = ["pytest", "pytest-subtests", "coverage"]
@@ -23,9 +21,6 @@
 }
 
 requirements: List[str] = [
-=======
-requirements: list[str] = [
->>>>>>> 17231daa
     local_pkg("gt4py", "external/gt4py"),
     local_pkg("dace", "external/dace"),
     "mpi4py>=4.1",
