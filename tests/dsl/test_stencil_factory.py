--- conflicted
+++ resolved
@@ -75,11 +75,7 @@
 
 
 @pytest.mark.parametrize("backend", BACKENDS)
-<<<<<<< HEAD
-def test_get_stencils_with_varied_bounds(backend: str):
-=======
 def test_get_stencils_with_varied_bounds(backend: str) -> None:
->>>>>>> ae8be58c
     origins = [(2, 2, 0), (1, 1, 0)]
     domains = [(1, 1, 3), (2, 2, 3)]
     factory = get_stencil_factory(backend)
@@ -99,11 +95,7 @@
 
 
 @pytest.mark.parametrize("backend", BACKENDS)
-<<<<<<< HEAD
-def test_get_stencils_with_varied_bounds_and_regions(backend: str):
-=======
 def test_get_stencils_with_varied_bounds_and_regions(backend: str) -> None:
->>>>>>> ae8be58c
     factory = get_stencil_factory(backend)
     origins = [(3, 3, 0), (2, 2, 0)]
     domains = [(1, 1, 3), (2, 2, 3)]
@@ -124,11 +116,7 @@
 
 
 @pytest.mark.parametrize("backend", BACKENDS)
-<<<<<<< HEAD
-def test_stencil_vertical_bounds(backend: str):
-=======
 def test_stencil_vertical_bounds(backend: str) -> None:
->>>>>>> ae8be58c
     factory = get_stencil_factory(backend)
     origins = [(3, 3, 0), (2, 2, 1)]
     domains = [(1, 1, 3), (2, 2, 4)]
@@ -147,13 +135,9 @@
 
 @pytest.mark.parametrize("backend", BACKENDS)
 @pytest.mark.parametrize("enabled", [True, False])
-<<<<<<< HEAD
-def test_stencil_factory_numpy_comparison_from_dims_halo(backend: str, enabled: bool):
-=======
 def test_stencil_factory_numpy_comparison_from_dims_halo(
     backend: str, enabled: bool
 ) -> None:
->>>>>>> ae8be58c
     dace_config = DaceConfig(communicator=None, backend=backend)
     config = StencilConfig(
         compilation_config=CompilationConfig(
@@ -190,11 +174,7 @@
 @pytest.mark.parametrize("enabled", [True, False])
 def test_stencil_factory_numpy_comparison_from_origin_domain(
     backend: str, enabled: bool
-<<<<<<< HEAD
-):
-=======
 ) -> None:
->>>>>>> ae8be58c
     dace_config = DaceConfig(communicator=None, backend=backend)
     config = StencilConfig(
         compilation_config=CompilationConfig(
@@ -226,11 +206,7 @@
 
 
 @pytest.mark.parametrize("backend", BACKENDS)
-<<<<<<< HEAD
-def test_stencil_factory_numpy_comparison_runs_without_exceptions(backend: str):
-=======
 def test_stencil_factory_numpy_comparison_runs_without_exceptions(backend: str) -> None:
->>>>>>> ae8be58c
     dace_config = DaceConfig(communicator=None, backend=backend)
     config = StencilConfig(
         compilation_config=CompilationConfig(
