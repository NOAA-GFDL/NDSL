--- conflicted
+++ resolved
@@ -9,16 +9,10 @@
   cancel-in-progress: true
 
 jobs:
-  all_tests:
+  all_ndsl_tests:
     runs-on: ubuntu-latest
-<<<<<<< HEAD
     container:
       image: ghcr.io/noaa-gfdl/miniforge:mpich
-=======
-    strategy:
-      matrix:
-        python: [3.11.7]
->>>>>>> d6f39c14
     steps:
         - name: Checkout repository
           uses: actions/checkout@v4
