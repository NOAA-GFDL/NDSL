name: "NDSL unit tests"
on:
  pull_request:

# cancel running jobs if theres a newer push
concurrency:
  group: ${{ github.workflow }}-${{ github.ref }}
  cancel-in-progress: true

jobs:
<<<<<<< HEAD
  all_ndsl_tests:
=======
  ndsl_unit_tests:
>>>>>>> cf4c36dc
    runs-on: ubuntu-latest
    container:
      image: ghcr.io/noaa-gfdl/miniforge:mpich
    steps:
    
        - name: Checkout repository
          uses: actions/checkout@v4
          with:
            submodules: 'recursive'

        - name: Install Python packages
          run: pip3 install .[test]

        - name: Run serial-cpu tests
          run: coverage run --rcfile=setup.cfg -m pytest -x tests

        - name: Run parallel-cpu tests
          run: mpiexec -np 6 --oversubscribe coverage run --rcfile=setup.cfg -m mpi4py -m pytest -x tests/mpi

        - name: Output code coverage
          run: |
            coverage combine
            coverage report<|MERGE_RESOLUTION|>--- conflicted
+++ resolved
@@ -8,16 +8,12 @@
   cancel-in-progress: true
 
 jobs:
-<<<<<<< HEAD
-  all_ndsl_tests:
-=======
   ndsl_unit_tests:
->>>>>>> cf4c36dc
     runs-on: ubuntu-latest
     container:
       image: ghcr.io/noaa-gfdl/miniforge:mpich
     steps:
-    
+
         - name: Checkout repository
           uses: actions/checkout@v4
           with:
