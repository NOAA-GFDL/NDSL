name: "Unit tests" 
on:
  push:
  pull_request:
      types: [opened, synchronize, reopened, ready_for_review, labeled, unlabeled]

# cancel running jobs if theres a newer push
concurrency:
  group: ${{ github.workflow }}-${{ github.ref }}
  cancel-in-progress: true

jobs:
  all:
    runs-on: ubuntu-latest
    container:
      image: ghcr.io/noaa-gfdl/miniforge:mpich
    steps:
        - name: Checkout repository
          uses: actions/checkout@v4
          with:
            submodules: 'recursive'
        - name: Install Python packages
          run: |
            bash 
            pip3 install .[test]
        - name: Run serial-cpu tests
<<<<<<< HEAD
          run: coverage run --rcfile=setup.cfg -m pytest -x tests
=======
          run: |
            coverage run --rcfile=setup.cfg -m pytest -x tests
>>>>>>> 56b3f9d1
        - name: Run parallel-cpu tests
          run: mpirun -np 6 coverage run --rcfile=setup.cfg -m mpi4py -m pytest -x tests/mpi
        - name: output coverage
          run: |
<<<<<<< HEAD
=======
            mpirun -np 6 --oversubscribe coverage run --rcfile=setup.cfg -m mpi4py -m pytest -x tests/mpi
        - name: Output code coverage
          run: |
>>>>>>> 56b3f9d1
            coverage combine
            coverage report<|MERGE_RESOLUTION|>--- conflicted
+++ resolved
@@ -24,21 +24,10 @@
             bash 
             pip3 install .[test]
         - name: Run serial-cpu tests
-<<<<<<< HEAD
           run: coverage run --rcfile=setup.cfg -m pytest -x tests
-=======
-          run: |
-            coverage run --rcfile=setup.cfg -m pytest -x tests
->>>>>>> 56b3f9d1
         - name: Run parallel-cpu tests
           run: mpirun -np 6 coverage run --rcfile=setup.cfg -m mpi4py -m pytest -x tests/mpi
-        - name: output coverage
-          run: |
-<<<<<<< HEAD
-=======
-            mpirun -np 6 --oversubscribe coverage run --rcfile=setup.cfg -m mpi4py -m pytest -x tests/mpi
         - name: Output code coverage
           run: |
->>>>>>> 56b3f9d1
             coverage combine
             coverage report