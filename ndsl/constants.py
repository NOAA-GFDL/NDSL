import os
from enum import Enum

import numpy as np

from ndsl.dsl.typing import Float
from ndsl.logging import ndsl_log


# The FV3GFS model ships with two sets of constants, one used in the UFS physics
# package and the other used for the Dycore. Their difference are small but significant
# In addition the GSFC's GEOS model as its own variables
class ConstantVersions(Enum):
    GFDL = "GFDL"  # NOAA's FV3 dynamical core constants (original port)
    UFS = "UFS"  # Constant as defined in NOAA's UFS
    GEOS = "GEOS"  # Constant as defined in GEOS v11.4.2


CONST_VERSION_AS_STR = os.environ.get("PACE_CONSTANTS", "UFS")

try:
    CONST_VERSION = ConstantVersions[CONST_VERSION_AS_STR]
    ndsl_log.info(f"Constant selected: {CONST_VERSION}")
except KeyError as e:
    raise RuntimeError(f"Constants {CONST_VERSION_AS_STR} is not implemented, abort.")

#####################
# Common constants
#####################

ROOT_RANK = 0
X_DIM = "x"
X_INTERFACE_DIM = "x_interface"
Y_DIM = "y"
Y_INTERFACE_DIM = "y_interface"
Z_DIM = "z"
Z_INTERFACE_DIM = "z_interface"
Z_SOIL_DIM = "z_soil"
TILE_DIM = "tile"
X_DIMS = (X_DIM, X_INTERFACE_DIM)
Y_DIMS = (Y_DIM, Y_INTERFACE_DIM)
Z_DIMS = (Z_DIM, Z_INTERFACE_DIM)
HORIZONTAL_DIMS = X_DIMS + Y_DIMS
INTERFACE_DIMS = (X_INTERFACE_DIM, Y_INTERFACE_DIM, Z_INTERFACE_DIM)
SPATIAL_DIMS = X_DIMS + Y_DIMS + Z_DIMS

WEST = 0
EAST = 1
NORTH = 2
SOUTH = 3
NORTHWEST = 4
NORTHEAST = 5
SOUTHWEST = 6
SOUTHEAST = 7
INTERIOR = 8
EDGE_BOUNDARY_TYPES = (NORTH, SOUTH, WEST, EAST)
CORNER_BOUNDARY_TYPES = (NORTHWEST, NORTHEAST, SOUTHWEST, SOUTHEAST)
BOUNDARY_TYPES = EDGE_BOUNDARY_TYPES + CORNER_BOUNDARY_TYPES
N_HALO_DEFAULT = 3

#######################
# Tracers configuration
#######################

# nq is actually given by ncnst - pnats, where those are given in atmosphere.F90 by:
# ncnst = Atm(mytile)%ncnst
# pnats = Atm(mytile)%flagstruct%pnats
# here we hard-coded it because 8 is the only supported value, refactor this later!
if CONST_VERSION == ConstantVersions.GEOS:
    # 'qlcd' is exchanged in GEOS
    NQ = 9
elif CONST_VERSION == ConstantVersions.UFS or CONST_VERSION == ConstantVersions.GFDL:
    NQ = 8
else:
    raise RuntimeError("Constant selector failed, bad code.")

#####################
# Physical constants
#####################
if CONST_VERSION == ConstantVersions.GEOS:
<<<<<<< HEAD
    RADIUS = Float(6.371e6)
    """Radius of the Earth [m]"""
    PI_8 = np.float64(3.14159265358979323846)
    PI = Float(PI_8)
    OMEGA = Float(2.0) * PI / Float(86164.0)
    """Rotation of the earth"""
    GRAV = Float(9.80665)
    """Acceleration due to gravity [m/s^2].04"""
    RGRAV = Float(1.0) / GRAV
    """Inverse of gravitational acceleration"""
    RDGAS = Float(8314.47) / Float(28.965)
    """Gas constant for dry air [J/kg/deg] ~287.04"""
    RVGAS = Float(8314.47) / Float(18.015)
    """Gas constant for water vapor [J/kg/deg]"""
    HLV = Float(2.4665e6)
    """Latent heat of evaporation [J/kg]"""
    HLF = Float(3.3370e5)
    """Latent heat of fusion [J/kg]  ~3.34e5"""
    KAPPA = RDGAS / (Float(3.5) * RDGAS)
    """Specific heat capacity of dry air at"""
    CP_AIR = RDGAS / KAPPA
    TFREEZE = Float(273.16)
    """Freezing temperature of fresh water [K]"""
    SAT_ADJUST_THRESHOLD = Float(1.0e-6)
    DZ_MIN = Float(6.0)
elif CONST_VERSION == ConstantVersions.UFS:
    RADIUS = Float(6.3712e6)
    """Radius of the Earth [m]"""
    PI = Float(3.1415926535897931)
    OMEGA = Float(7.2921e-5)
    """Rotation of the earth"""
    GRAV = Float(9.80665)
    """Acceleration due to gravity [m/s^2].04"""
    RGRAV = Float(1.0 / GRAV)
    """Inverse of gravitational acceleration"""
    RDGAS = Float(287.05)
    """Gas constant for dry air [J/kg/deg] ~287.04"""
    RVGAS = Float(461.50)
    """Gas constant for water vapor [J/kg/deg]"""
    HLV = Float(2.5e6)
    """Latent heat of evaporation [J/kg]"""
    HLF = Float(3.3358e5)
    """Latent heat of fusion [J/kg]  ~3.34e5"""
    CP_AIR = Float(1004.6)
    KAPPA = RDGAS / CP_AIR
    """Specific heat capacity of dry air at"""
    TFREEZE = Float(273.15)
    """Freezing temperature of fresh water [K]"""
    SAT_ADJUST_THRESHOLD = Float(1.0e-8)
    DZ_MIN = Float(2.0)
elif CONST_VERSION == ConstantVersions.GFDL:
    RADIUS = Float(6371.0e3)
    """Radius of the Earth [m] #6371.0e3"""
    PI = Float(3.14159265358979323846)
    """3.14159265358979323846"""
    OMEGA = Float(7.292e-5)
    """Rotation of the earth  # 7.292e-5"""
    GRAV = Float(9.80)
    """Acceleration due to gravity [m/s^2].04"""
    RGRAV = Float(1.0) / GRAV
    """Inverse of gravitational acceleration"""
    RDGAS = Float(287.04)
    """Gas constant for dry air [J/kg/deg] ~287.04"""
    RVGAS = Float(461.50)
    """Gas constant for water vapor [J/kg/deg]"""
    HLV = Float(2.500e6)
    """Latent heat of evaporation [J/kg]"""
    HLF = Float(3.34e5)
    """Latent heat of fusion [J/kg]  ~3.34e5"""
    KAPPA = Float(2.0) / Float(7.0)
    CP_AIR = RDGAS / KAPPA
    """Specific heat capacity of dry air at"""
    TFREEZE = Float(273.16)
    """Freezing temperature of fresh water [K]"""
    SAT_ADJUST_THRESHOLD = Float(1.0e-8)
    DZ_MIN = Float(2.0)
=======
    RADIUS = Float(6.371e6)  # Radius of the Earth [m]
    PI_8 = np.float64(3.14159265358979323846)
    PI = Float(PI_8)
    OMEGA = Float(2.0) * PI / Float(86164.0)  # Rotation of the earth
    GRAV = Float(9.80665)  # Acceleration due to gravity [m/s^2].04
    RGRAV = Float(1.0) / GRAV  # Inverse of gravitational acceleration
    RDGAS = Float(8314.47) / Float(
        28.965
    )  # Gas constant for dry air [J/kg/deg] ~287.04
    RVGAS = Float(8314.47) / Float(18.015)  # Gas constant for water vapor [J/kg/deg]
    HLV = Float(2.4665e6)  # Latent heat of evaporation [J/kg]
    HLF = Float(3.3370e5)  # Latent heat of fusion [J/kg]  ~3.34e5
    KAPPA = RDGAS / (Float(3.5) * RDGAS)  # Specific heat capacity of dry air at
    CP_AIR = RDGAS / KAPPA
    TFREEZE = Float(273.16)  # Freezing temperature of fresh water [K]
    SAT_ADJUST_THRESHOLD = Float(1.0e-6)
elif CONST_VERSION == ConstantVersions.UFS:
    RADIUS = Float(6.3712e6)  # Radius of the Earth [m]
    PI = Float(3.1415926535897931)
    OMEGA = Float(7.2921e-5)  # Rotation of the earth
    GRAV = Float(9.80665)  # Acceleration due to gravity [m/s^2].04
    RGRAV = Float(1.0 / GRAV)  # Inverse of gravitational acceleration
    RDGAS = Float(287.05)  # Gas constant for dry air [J/kg/deg] ~287.04
    RVGAS = Float(461.50)  # Gas constant for water vapor [J/kg/deg]
    HLV = Float(2.5e6)  # Latent heat of evaporation [J/kg]
    HLF = Float(3.3358e5)  # Latent heat of fusion [J/kg]  ~3.34e5
    CP_AIR = Float(1004.6)
    KAPPA = RDGAS / CP_AIR  # Specific heat capacity of dry air at
    TFREEZE = Float(273.15)  # Freezing temperature of fresh water [K]
    SAT_ADJUST_THRESHOLD = Float(1.0e-8)
elif CONST_VERSION == ConstantVersions.GFDL:
    RADIUS = Float(6371.0e3)  # Radius of the Earth [m] #6371.0e3
    PI = Float(3.14159265358979323846)  # 3.14159265358979323846
    OMEGA = Float(7.292e-5)  # Rotation of the earth  # 7.292e-5
    GRAV = Float(9.80)  # Acceleration due to gravity [m/s^2].04
    RGRAV = Float(1.0) / GRAV  # Inverse of gravitational acceleration
    RDGAS = Float(287.04)  # Gas constant for dry air [J/kg/deg] ~287.04
    RVGAS = Float(461.50)  # Gas constant for water vapor [J/kg/deg]
    HLV = Float(2.500e6)  # Latent heat of evaporation [J/kg]
    HLF = Float(3.34e5)  # Latent heat of fusion [J/kg]  ~3.34e5
    KAPPA = Float(2.0) / Float(7.0)
    CP_AIR = RDGAS / KAPPA  # Specific heat capacity of dry air at
    TFREEZE = Float(273.16)  # Freezing temperature of fresh water [K]
    SAT_ADJUST_THRESHOLD = Float(1.0e-8)
>>>>>>> 729a2fe9
else:
    raise RuntimeError("Constant selector failed, bad code.")

SECONDS_PER_DAY = Float(86400.0)
<<<<<<< HEAD
SBC = 5.670400e-8
"""Stefan-Boltzmann constant (W/m^2/K^4)"""
CV_AIR = CP_AIR - RDGAS
"""Heat capacity of dry air at constant volume"""
RDG = -RDGAS / GRAV
K1K = RDGAS / CV_AIR
CNST_0P20 = np.float64(0.2)
CV_VAP = Float(3.0) * RVGAS
"""Heat capacity of water vapor at constant volume"""
ZVIR = RVGAS / RDGAS - Float(1)
"""con_fvirt in Fortran physics"""
C_ICE = Float(1972.0)
"""Heat capacity of ice at -15 degrees Celsius"""
C_ICE_0 = Float(2106.0)
"""Heat capacity of ice at 0 degrees Celsius"""
C_LIQ = Float(4.1855e3)
"""Heat capacity of water at 15 degrees Celsius"""
CP_VAP = Float(4.0) * RVGAS
"""Heat capacity of water vapor at constant pressure"""
TICE = Float(273.16)
"""Freezing temperature"""
DC_ICE = C_LIQ - C_ICE
"""Isobaric heating / cooling"""
DC_VAP = CP_VAP - C_LIQ
"""Isobaric heating / cooling"""
D2ICE = DC_VAP + DC_ICE
"""Isobaric heating / cooling"""
LI0 = HLF - DC_ICE * TICE
EPS = RDGAS / RVGAS
EPSM1 = EPS - Float(1.0)
LV0 = HLV - DC_VAP * TICE
"""3.13905782e6, evaporation latent heat coefficient at 0 degrees Kelvin"""
LI00 = HLF - DC_ICE * TICE
"""-2.7105966e5, fusion latent heat coefficient at 0 degrees Kelvin"""
LI2 = LV0 + LI00
"""2.86799816e6, sublimation latent heat coefficient at 0 degrees Kelvin"""
E00 = Float(611.21)
"""Saturation vapor pressure at 0 degrees Celsius (Pa)"""
PSAT = Float(610.78)
"""Saturation vapor pressure at H2O 3pt (Pa)"""
T_WFR = TICE - Float(40.0)
"""homogeneous freezing temperature"""
TICE0 = TICE - Float(0.01)
T_MIN = Float(178.0)
"""Minimum temperature to freeze-dry all water vapor"""
T_SAT_MIN = TICE - Float(160.0)
LAT2 = np.power((HLV + HLF), 2, dtype=Float)
"""Used in bigg mechanism"""
TTP = 2.7316e2
"""Temperature of H2O triple point"""
=======
DZ_MIN = Float(2.0)
CV_AIR = CP_AIR - RDGAS  # Heat capacity of dry air at constant volume
RDG = -RDGAS / GRAV
CNST_0P20 = Float(0.2)
K1K = RDGAS / CV_AIR
CNST_0P20 = Float(0.2)
CV_VAP = Float(3.0) * RVGAS  # Heat capacity of water vapor at constant volume
ZVIR = RVGAS / RDGAS - Float(1)  # con_fvirt in Fortran physics
C_ICE = Float(1972.0)  # Heat capacity of ice at -15 degrees Celsius
C_ICE_0 = Float(2106.0)  # Heat capacity of ice at 0 degrees Celsius
C_LIQ = Float(4.1855e3)  # Heat capacity of water at 15 degrees Celsius
CP_VAP = Float(4.0) * RVGAS  # Heat capacity of water vapor at constant pressure
TICE = Float(273.16)  # Freezing temperature
DC_ICE = C_LIQ - C_ICE  # Isobaric heating / cooling
DC_VAP = CP_VAP - C_LIQ  # Isobaric heating / cooling
D2ICE = DC_VAP + DC_ICE  # Isobaric heating / cooling
LI0 = HLF - DC_ICE * TICE
EPS = RDGAS / RVGAS
EPSM1 = EPS - Float(1.0)
LV0 = (
    HLV - DC_VAP * TICE
)  # 3.13905782e6, evaporation latent heat coefficient at 0 degrees Kelvin
LI00 = (
    HLF - DC_ICE * TICE
)  # -2.7105966e5, fusion latent heat coefficient at 0 degrees Kelvin
LI2 = (
    LV0 + LI00
)  # 2.86799816e6, sublimation latent heat coefficient at 0 degrees Kelvin
E00 = Float(611.21)  # Saturation vapor pressure at 0 degrees Celsius (Pa)
PSAT = Float(610.78)  # Saturation vapor pressure at H2O 3pt (Pa)
T_WFR = TICE - Float(40.0)  # homogeneous freezing temperature
TICE0 = TICE - Float(0.01)
T_MIN = Float(178.0)  # Minimum temperature to freeze-dry all water vapor
T_SAT_MIN = TICE - Float(160.0)
LAT2 = np.power((HLV + HLF), 2, dtype=Float)  # used in bigg mechanism
>>>>>>> 729a2fe9
<|MERGE_RESOLUTION|>--- conflicted
+++ resolved
@@ -78,7 +78,6 @@
 # Physical constants
 #####################
 if CONST_VERSION == ConstantVersions.GEOS:
-<<<<<<< HEAD
     RADIUS = Float(6.371e6)
     """Radius of the Earth [m]"""
     PI_8 = np.float64(3.14159265358979323846)
@@ -155,57 +154,10 @@
     """Freezing temperature of fresh water [K]"""
     SAT_ADJUST_THRESHOLD = Float(1.0e-8)
     DZ_MIN = Float(2.0)
-=======
-    RADIUS = Float(6.371e6)  # Radius of the Earth [m]
-    PI_8 = np.float64(3.14159265358979323846)
-    PI = Float(PI_8)
-    OMEGA = Float(2.0) * PI / Float(86164.0)  # Rotation of the earth
-    GRAV = Float(9.80665)  # Acceleration due to gravity [m/s^2].04
-    RGRAV = Float(1.0) / GRAV  # Inverse of gravitational acceleration
-    RDGAS = Float(8314.47) / Float(
-        28.965
-    )  # Gas constant for dry air [J/kg/deg] ~287.04
-    RVGAS = Float(8314.47) / Float(18.015)  # Gas constant for water vapor [J/kg/deg]
-    HLV = Float(2.4665e6)  # Latent heat of evaporation [J/kg]
-    HLF = Float(3.3370e5)  # Latent heat of fusion [J/kg]  ~3.34e5
-    KAPPA = RDGAS / (Float(3.5) * RDGAS)  # Specific heat capacity of dry air at
-    CP_AIR = RDGAS / KAPPA
-    TFREEZE = Float(273.16)  # Freezing temperature of fresh water [K]
-    SAT_ADJUST_THRESHOLD = Float(1.0e-6)
-elif CONST_VERSION == ConstantVersions.UFS:
-    RADIUS = Float(6.3712e6)  # Radius of the Earth [m]
-    PI = Float(3.1415926535897931)
-    OMEGA = Float(7.2921e-5)  # Rotation of the earth
-    GRAV = Float(9.80665)  # Acceleration due to gravity [m/s^2].04
-    RGRAV = Float(1.0 / GRAV)  # Inverse of gravitational acceleration
-    RDGAS = Float(287.05)  # Gas constant for dry air [J/kg/deg] ~287.04
-    RVGAS = Float(461.50)  # Gas constant for water vapor [J/kg/deg]
-    HLV = Float(2.5e6)  # Latent heat of evaporation [J/kg]
-    HLF = Float(3.3358e5)  # Latent heat of fusion [J/kg]  ~3.34e5
-    CP_AIR = Float(1004.6)
-    KAPPA = RDGAS / CP_AIR  # Specific heat capacity of dry air at
-    TFREEZE = Float(273.15)  # Freezing temperature of fresh water [K]
-    SAT_ADJUST_THRESHOLD = Float(1.0e-8)
-elif CONST_VERSION == ConstantVersions.GFDL:
-    RADIUS = Float(6371.0e3)  # Radius of the Earth [m] #6371.0e3
-    PI = Float(3.14159265358979323846)  # 3.14159265358979323846
-    OMEGA = Float(7.292e-5)  # Rotation of the earth  # 7.292e-5
-    GRAV = Float(9.80)  # Acceleration due to gravity [m/s^2].04
-    RGRAV = Float(1.0) / GRAV  # Inverse of gravitational acceleration
-    RDGAS = Float(287.04)  # Gas constant for dry air [J/kg/deg] ~287.04
-    RVGAS = Float(461.50)  # Gas constant for water vapor [J/kg/deg]
-    HLV = Float(2.500e6)  # Latent heat of evaporation [J/kg]
-    HLF = Float(3.34e5)  # Latent heat of fusion [J/kg]  ~3.34e5
-    KAPPA = Float(2.0) / Float(7.0)
-    CP_AIR = RDGAS / KAPPA  # Specific heat capacity of dry air at
-    TFREEZE = Float(273.16)  # Freezing temperature of fresh water [K]
-    SAT_ADJUST_THRESHOLD = Float(1.0e-8)
->>>>>>> 729a2fe9
 else:
     raise RuntimeError("Constant selector failed, bad code.")
 
 SECONDS_PER_DAY = Float(86400.0)
-<<<<<<< HEAD
 SBC = 5.670400e-8
 """Stefan-Boltzmann constant (W/m^2/K^4)"""
 CV_AIR = CP_AIR - RDGAS
@@ -255,41 +207,4 @@
 LAT2 = np.power((HLV + HLF), 2, dtype=Float)
 """Used in bigg mechanism"""
 TTP = 2.7316e2
-"""Temperature of H2O triple point"""
-=======
-DZ_MIN = Float(2.0)
-CV_AIR = CP_AIR - RDGAS  # Heat capacity of dry air at constant volume
-RDG = -RDGAS / GRAV
-CNST_0P20 = Float(0.2)
-K1K = RDGAS / CV_AIR
-CNST_0P20 = Float(0.2)
-CV_VAP = Float(3.0) * RVGAS  # Heat capacity of water vapor at constant volume
-ZVIR = RVGAS / RDGAS - Float(1)  # con_fvirt in Fortran physics
-C_ICE = Float(1972.0)  # Heat capacity of ice at -15 degrees Celsius
-C_ICE_0 = Float(2106.0)  # Heat capacity of ice at 0 degrees Celsius
-C_LIQ = Float(4.1855e3)  # Heat capacity of water at 15 degrees Celsius
-CP_VAP = Float(4.0) * RVGAS  # Heat capacity of water vapor at constant pressure
-TICE = Float(273.16)  # Freezing temperature
-DC_ICE = C_LIQ - C_ICE  # Isobaric heating / cooling
-DC_VAP = CP_VAP - C_LIQ  # Isobaric heating / cooling
-D2ICE = DC_VAP + DC_ICE  # Isobaric heating / cooling
-LI0 = HLF - DC_ICE * TICE
-EPS = RDGAS / RVGAS
-EPSM1 = EPS - Float(1.0)
-LV0 = (
-    HLV - DC_VAP * TICE
-)  # 3.13905782e6, evaporation latent heat coefficient at 0 degrees Kelvin
-LI00 = (
-    HLF - DC_ICE * TICE
-)  # -2.7105966e5, fusion latent heat coefficient at 0 degrees Kelvin
-LI2 = (
-    LV0 + LI00
-)  # 2.86799816e6, sublimation latent heat coefficient at 0 degrees Kelvin
-E00 = Float(611.21)  # Saturation vapor pressure at 0 degrees Celsius (Pa)
-PSAT = Float(610.78)  # Saturation vapor pressure at H2O 3pt (Pa)
-T_WFR = TICE - Float(40.0)  # homogeneous freezing temperature
-TICE0 = TICE - Float(0.01)
-T_MIN = Float(178.0)  # Minimum temperature to freeze-dry all water vapor
-T_SAT_MIN = TICE - Float(160.0)
-LAT2 = np.power((HLV + HLF), 2, dtype=Float)  # used in bigg mechanism
->>>>>>> 729a2fe9
+"""Temperature of H2O triple point"""