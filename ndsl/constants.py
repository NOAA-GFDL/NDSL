--- conflicted
+++ resolved
@@ -157,53 +157,15 @@
 else:
     raise RuntimeError("Constant selector failed, bad code.")
 
-<<<<<<< HEAD
-SBC = 5.6704e-8  # Stefan-Boltzmann constant (W/m^2/K^4)
-RHO_H2O = 1000.  # Density of water in kg/m^3
-DZ_MIN = 2.0
-CV_AIR = CP_AIR - RDGAS  # Heat capacity of dry air at constant volume
-=======
 SECONDS_PER_DAY = Float(86400.0)
 SBC = 5.670400e-8
 """Stefan-Boltzmann constant (W/m^2/K^4)"""
+RHO_H2O = 1000.
+"""Density of water in kg/m^3"""
 CV_AIR = CP_AIR - RDGAS
 """Heat capacity of dry air at constant volume"""
->>>>>>> 42590e7f
 RDG = -RDGAS / GRAV
 K1K = RDGAS / CV_AIR
-<<<<<<< HEAD
-CNST_0P20 = 0.2
-CV_VAP = 3.0 * RVGAS  # Heat capacity of water vapor at constant volume
-ZVIR = RVGAS / RDGAS - 1.  # con_fvirt in Fortran physics
-C_ICE = 1972.0  # Heat capacity of ice at -15 degrees Celsius
-C_ICE_0 = 2106.0  # Heat capacity of ice at 0 degrees Celsius
-C_LIQ = 4.1855e3  # Heat capacity of water at 15 degrees Celsius
-CP_VAP = 4.0 * RVGAS  # Heat capacity of water vapor at constant pressure
-TICE = 273.16  # Freezing temperature
-DC_ICE = C_LIQ - C_ICE  # Isobaric heating / cooling
-DC_VAP = CP_VAP - C_LIQ  # Isobaric heating / cooling
-D2ICE = DC_VAP + DC_ICE  # Isobaric heating / cooling
-LI0 = HLF - DC_ICE * TICE
-EPS = RDGAS / RVGAS
-EPSM1 = EPS - 1.0
-LV0 = (
-    HLV - DC_VAP * TICE
-)  # 3.13905782e6, evaporation latent heat coefficient at 0 degrees Kelvin
-LI00 = (
-    HLF - DC_ICE * TICE
-)  # -2.7105966e5, fusion latent heat coefficient at 0 degrees Kelvin
-LI2 = (
-    LV0 + LI00
-)  # 2.86799816e6, sublimation latent heat coefficient at 0 degrees Kelvin
-E00 = 611.21  # Saturation vapor pressure at 0 degrees Celsius (Pa)
-PSAT = 610.78  # Saturation vapor pressure at H2O 3pt (Pa)
-T_WFR = TICE - 40.0  # homogeneous freezing temperature
-TICE0 = 2.7315e2  # Temp at 0C
-T_MIN = 178.0  # Minimum temperature to freeze-dry all water vapor
-T_SAT_MIN = TICE - 160.0
-LAT2 = (HLV + HLF) ** 2  # used in bigg mechanism
-TTP = 2.7316e2  # Temperature of H2O triple point
-=======
 CNST_0P20 = np.float64(0.2)
 CV_VAP = Float(3.0) * RVGAS
 """Heat capacity of water vapor at constant volume"""
@@ -247,5 +209,4 @@
 LAT2 = np.power((HLV + HLF), 2, dtype=Float)
 """Used in bigg mechanism"""
 TTP = 2.7316e2
-"""Temperature of H2O triple point"""
->>>>>>> 42590e7f
+"""Temperature of H2O triple point"""