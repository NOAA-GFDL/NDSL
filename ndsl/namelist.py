--- conflicted
+++ resolved
@@ -111,11 +111,9 @@
     tice = 273.16  # set tice = 165. to turn off ice - phase phys (kessler emulator)
     alin = 842.0  # "a" in lin1983
     clin = 4.8  # "c" in lin 1983, 4.8 -- > 6. (to ehance ql -- > qs)
-<<<<<<< HEAD
     mom4ice = False
     lsm = 1
     redrag = False
-=======
     isatmedmf = 0  # which version of satmedmfvdif to use
     dspheat = False  # flag for tke dissipative heating
     xkzm_h = 1.0  # background vertical diffusion for heat q over ocean
@@ -132,7 +130,6 @@
     rlmx = 300.0  # upper-limter on asymtotic mixing length in satmedmfdiff
     do_dk_hb19 = False  # flag for using hb19 background diff formula in satmedmfdiff
     cap_k0_land = False  # flag for applying limter on background diff in inversion layer over land in satmedmfdiff
->>>>>>> 7f84b325
 
     @classmethod
     def as_dict(cls):
@@ -315,11 +312,9 @@
     tice: float = NamelistDefaults.tice
     alin: float = NamelistDefaults.alin
     clin: float = NamelistDefaults.clin
-<<<<<<< HEAD
     mom4ice: bool = NamelistDefaults.mom4ice
     lsm: int = NamelistDefaults.lsm
     redrag: bool = NamelistDefaults.redrag
-=======
     isatmedmf: int = NamelistDefaults.isatmedmf
     dspheat: bool = NamelistDefaults.dspheat
     xkzm_h: float = NamelistDefaults.xkzm_h
@@ -336,7 +331,6 @@
     rlmx: float = NamelistDefaults.rlmx
     do_dk_hb19: bool = NamelistDefaults.do_dk_hb19
     cap_k0_land: bool = NamelistDefaults.cap_k0_land
->>>>>>> 7f84b325
     # c0s_shal: Any
     # c1_shal: Any
     # cal_pre: Any
