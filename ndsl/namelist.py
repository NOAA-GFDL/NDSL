--- conflicted
+++ resolved
@@ -128,7 +128,6 @@
     rlmn = 30.0  # lower-limiter on asymtotic mixing length in satmedmfdiff
     rlmx = 300.0  # upper-limiter on asymtotic mixing length in satmedmfdiff
     do_dk_hb19 = False  # flag for using hb19 background diff formula in satmedmfdiff
-<<<<<<< HEAD
     cap_k0_land = True  # flag for applying limter on background diff in inversion layer over land in satmedmfdiff
     ncld = 1  # choice of cloud scheme
     c0s_shal = 0.002  # c_e for shallow convection (Han and Pan, 2011, eq(6))
@@ -136,9 +135,6 @@
     clam_shal = 0.3  # conversion parameter of detrainment from liquid water into grid-scale cloud water
     pgcon_shal = 0.55  # control the reduction in momentum transport
     asolfac_shal = 0.89  # aerosol-aware parameter based on Lim & Hong (2012): asolfac= cx / c0s(=.002), cx = min([-0.7 ln(Nccn) + 24]*1.e-4, c0s), Nccn: CCN number concentration in cm^(-3), Until a realistic Nccn is provided, typical Nccns are assumed, as Nccn=100 for sea and Nccn=7000 for land
-=======
-    cap_k0_land = False  # flag for applying limiter on background diff in inversion layer over land in satmedmfdiff
->>>>>>> 4a1abd43
 
     @classmethod
     def as_dict(cls):
