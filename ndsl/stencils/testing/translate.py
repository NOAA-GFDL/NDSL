--- conflicted
+++ resolved
@@ -113,15 +113,9 @@
         elif not full_shape and len(array.shape) < 3 and axis == len(array.shape) - 1:
             use_shape[1] = 1
         start = (int(istart), int(jstart), int(kstart))
-<<<<<<< HEAD
-        if 'float' in str(array.dtype):
-            dtype = Float
-        elif 'int' in str(array.dtype):
-=======
         if "float" in str(array.dtype):
             dtype = Float
         elif "int" in str(array.dtype):
->>>>>>> 0f1644ca
             dtype = Int
         else:
             dtype = array.dtype
@@ -139,11 +133,7 @@
             )
         else:
             if len(array.shape) == 4:
-<<<<<<< HEAD
-                start = (int(istart), int(jstart), int(kstart), 0)
-=======
                 start = (int(istart), int(jstart), int(kstart), 0)  # type: ignore
->>>>>>> 0f1644ca
                 use_shape.append(array.shape[-1])
             return utils.make_storage_data(
                 array,
@@ -189,11 +179,7 @@
             if type(inputs_in[p]) in [np.int64, np.int32]:
                 inputs_out[p] = int(inputs_in[p])
             elif type(inputs_in[p]) is bool:
-<<<<<<< HEAD
                 inputs_out[p] = inputs_in[p]
-=======
-                inputs_out[p] == inputs_in[p]
->>>>>>> 0f1644ca
             else:
                 inputs_out[p] = Float(inputs_in[p])
         for d, info in storage_vars.items():
