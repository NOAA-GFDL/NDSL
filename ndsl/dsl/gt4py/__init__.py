--- conflicted
+++ resolved
@@ -91,11 +91,6 @@
     "erfc",
     "exp",
     "externals",
-<<<<<<< HEAD
-    "erf",
-    "erfc",
-=======
->>>>>>> 14b9e789
     "float32",
     "float64",
     "floor",
