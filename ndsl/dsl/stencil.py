from __future__ import annotations

import copy
import dataclasses
import inspect
<<<<<<< HEAD
import numbers
import warnings
from typing import (
    Any,
    Callable,
    Dict,
    Iterable,
    List,
    Mapping,
    Optional,
    Sequence,
    Tuple,
    Type,
    Union,
    cast,
)
=======
from collections.abc import Callable, Iterable, Mapping, Sequence
from typing import Any, cast
>>>>>>> 208c0e58

import dace
import numpy as np
from gt4py.cartesian import config as gt_config
from gt4py.cartesian import definitions as gt_definitions
from gt4py.cartesian import gtscript
from gt4py.cartesian.definitions import FieldInfo
from gt4py.cartesian.gtc.passes.oir_pipeline import DefaultPipeline, OirPipeline
from gt4py.cartesian.stencil_object import StencilObject

from ndsl.comm.comm_abc import Comm
from ndsl.comm.communicator import Communicator
from ndsl.comm.decomposition import block_waiting_for_compilation, unblock_waiting_tiles
from ndsl.comm.mpi import MPI
from ndsl.constants import X_DIM, X_DIMS, Y_DIM, Y_DIMS, Z_DIM, Z_DIMS
from ndsl.debug import ndsl_debugger
from ndsl.dsl.dace.orchestration import SDFGConvertible
from ndsl.dsl.stencil_config import CompilationConfig, RunMode, StencilConfig
from ndsl.dsl.typing import Float, Index3D, cast_to_index3d
from ndsl.initialization import GridSizer, SubtileGridSizer
from ndsl.logging import ndsl_log
from ndsl.quantity import Quantity
from ndsl.quantity.field_bundle import FieldBundleType, MarkupFieldBundleType
from ndsl.testing.comparison import LegacyMetric


def report_difference(args, kwargs, args_copy, kwargs_copy, function_name, gt_id):  # type: ignore[no-untyped-def]
    report_head = f"comparing against numpy for func {function_name}, gt_id {gt_id}:"
    report_segments = []
    for i, (arg, numpy_arg) in enumerate(zip(args, args_copy)):
        if isinstance(arg, Quantity):
            arg = arg.data
            numpy_arg = numpy_arg.data
        if isinstance(arg, np.ndarray):
            report_segments.append(report_diff(arg, numpy_arg, label=f"arg {i}"))
    for name in kwargs:
        if isinstance(kwargs[name], Quantity):
            kwarg = kwargs[name].data
            numpy_kwarg = kwargs_copy[name].data
        else:
            kwarg = kwargs[name]
            numpy_kwarg = kwargs_copy[name]
        if isinstance(kwarg, np.ndarray):
            report_segments.append(
                report_diff(kwarg, numpy_kwarg, label=f"kwarg {name}")
            )
    report_body = "".join(report_segments)
    if len(report_body) > 0:
        print("")  # newline
        print(report_head + report_body)


def report_diff(arg: np.ndarray, numpy_arg: np.ndarray, label: str) -> str:
    metric = LegacyMetric(
        reference_values=arg,
        computed_values=numpy_arg,
        eps=1e-13,
        ignore_near_zero_errors=False,
        near_zero=0,
    )
    return f"{label}: {metric.__repr__()}"


@dataclasses.dataclass
class TimingCollector:
    """
    Attributes:
        build_info: contains info about the generation process for each stencil.
        exec_info: contains info about the execution of each stencil.
    """

    build_info: dict[str, dict] = dataclasses.field(default_factory=dict)
    exec_info: dict[str, Any] = dataclasses.field(
        default_factory=lambda: {"__aggregate_data": True}
    )

    def build_report(self, key: str = "build_time", **kwargs: Any) -> str:
        return type(self)._show_report(
            self.build_info, self.build_info.keys(), key, **kwargs
        )

    def exec_report(self, key: str = "total_run_time", **kwargs: Any) -> str:
        # NOTE: Uses the build_info keys to distinguish stencils
        return type(self)._show_report(
            self.exec_info, self.build_info.keys(), key, **kwargs
        )

    @staticmethod
    def _show_report(
        infos: dict[str, Any],
        keys: Iterable[str],
        secondary_key: str,
        *,
        name_width: int = 40,
        bar_width: int = 40,
        delimiter: str = " | ",
        show_bar: bool = True,
        reverse: bool = True,
        digits: int = 3,
    ) -> str:
        assert name_width > 10

        data = [(key, infos[key][secondary_key]) for key in keys]
        sorted_data = tuple(
            sorted(data, key=lambda name_time: name_time[1], reverse=reverse)
        )
        max_val = sorted_data[0 if reverse else -1][1]

        format = f".{digits}e"

        outputs: list[str] = [f"Total: {sum(d[1] for d in data):{format}}"]
        for name, val in sorted_data:
            if len(name) > name_width:
                width = int(name_width / 2) - 3
                disp_name = f"{name[:width]}...{name[-width:]:{format}}"
            else:
                disp_name = name
            line = f"{disp_name.rjust(name_width)}{delimiter}{val:{format}}"
            if show_bar and max_val > 0:
                bar_data = bar = "█" * int(val / max_val * bar_width)
                line += f"{delimiter}{bar_data}"
            outputs.append(line)

        return "\n".join(outputs)


class CompareToNumpyStencil:
    """
    A wrapper over FrozenStencil which executes a numpy version of the stencil as well,
    and compares the results.
    """

    def __init__(
        self,
        func: Callable[..., None],
        origin: tuple[int, ...] | Mapping[str, tuple[int, ...]],
        domain: tuple[int, ...],
        stencil_config: StencilConfig,
        externals: Mapping[str, Any] | None = None,
        skip_passes: tuple[str, ...] = (),
        timing_collector: TimingCollector | None = None,
        comm: Comm | None = None,
    ):
        self._actual = FrozenStencil(
            func=func,
            origin=origin,
            domain=domain,
            stencil_config=stencil_config,
            externals=externals,
            skip_passes=skip_passes,
            timing_collector=timing_collector,
            comm=comm,
        )
        compilation_config = CompilationConfig(
            backend="numpy",
            rebuild=stencil_config.compilation_config.rebuild,
            validate_args=stencil_config.compilation_config.validate_args,
            format_source=True,
            run_mode=RunMode.BuildAndRun,
            use_minimal_caching=False,
        )
        numpy_stencil_config = StencilConfig(
            dace_config=stencil_config.dace_config,
            compilation_config=compilation_config,
        )
        self._numpy = FrozenStencil(
            func=func,
            origin=origin,
            domain=domain,
            stencil_config=numpy_stencil_config,
            externals=externals,
            skip_passes=skip_passes,
            timing_collector=timing_collector,
            comm=comm,
        )
        self._func_name = func.__name__

    def __call__(
        self,
        *args: Any,
        **kwargs: Any,
    ) -> None:
        args_copy = copy.deepcopy(args)
        kwargs_copy = copy.deepcopy(kwargs)
        self._actual(*args, **kwargs)
        self._numpy(*args_copy, **kwargs_copy)
        report_difference(
            args,
            kwargs,
            args_copy,
            kwargs_copy,
            self._func_name,
            self._actual.stencil_object._gt_id_,
        )


def _stencil_object_name(stencil_object: StencilObject) -> str:
    """Returns a unique name for each gt4py stencil object, including the hash."""
    return type(stencil_object).__name__


def get_pair_rank(rank: int, size: int) -> int:
    dycore_ranks = size // 2
    if rank < dycore_ranks:
        return rank + dycore_ranks
    else:
        return rank - dycore_ranks


def compare_ranks(comm: Comm, data: dict) -> Mapping[str, int]:
    rank = comm.Get_rank()
    size = comm.Get_size()
    pair_rank = get_pair_rank(rank, size)
    differences = {}
    for name, maybe_array in sorted(data.items(), key=lambda x: x[0]):
        if isinstance(maybe_array, Quantity):
            maybe_array = maybe_array.data
        if hasattr(maybe_array, "data") and isinstance(maybe_array.data, np.ndarray):
            array = maybe_array.data
            other = comm.sendrecv(array, pair_rank)
            arr_diffs = np.sum(np.logical_and(~np.isnan(array), array != other))
            if arr_diffs > 0:
                print(name, rank, pair_rank, array, other)
                differences[name] = arr_diffs
    return differences


class FrozenStencil(SDFGConvertible):
    """
    Wrapper for gt4py stencils which stores origin and domain at compile time,
    and uses their stored values at call time.

    This is useful when the stencil itself is meant to be used on a certain
    grid, for example if a compile-time external variable is tied to the
    values of origin and domain.
    """

    def __init__(
        self,
        func: Callable[..., None],
        origin: tuple[int, ...] | Mapping[str, tuple[int, ...]],
        domain: tuple[int, ...],
        stencil_config: StencilConfig,
        externals: Mapping[str, Any] | None = None,
        skip_passes: tuple[str, ...] = (),
        timing_collector: TimingCollector | None = None,
        comm: Comm | None = None,
    ):
        """
        Args:
            func: stencil definition function
            origin: gt4py origin to use at call time
            domain: gt4py domain to use at call time
            stencil_config: container for stencil configuration
            externals: compile-time external variables required by stencil
            skip_passes: compiler passes to skip when building stencil
            timing_collector: Optional object that accumulates timings
            comm: if given, inputs and outputs will be compared to the "twin"
                rank of this rank
        """
        if isinstance(origin, tuple):
            origin = cast_to_index3d(origin)
        self.origin = origin
        self.domain: Index3D = cast_to_index3d(domain)
        self.stencil_config: StencilConfig = stencil_config
        self.comm = comm

        if timing_collector is None:
            self._timing_collector = TimingCollector()
        else:
            self._timing_collector = timing_collector

        if externals is None:
            externals = {}
        self.externals = externals
        self._func_name = func.__name__
        self._func_qualname = func.__qualname__
        stencil_kwargs = self.stencil_config.stencil_kwargs(
            skip_passes=skip_passes, func=func
        )
        self.stencil_object: StencilObject

        self._argument_names = tuple(inspect.getfullargspec(func).args)

        # NOTE: this is also down in `dace/build.py` for orchestration
        # This is still needed for non-orchestrated used of DaCe.
        # A better build system would take care of BOTH of those at the same time
        if "dace" in self.stencil_config.compilation_config.backend:
            dace.Config.set(
                "default_build_folder",
                value="{gt_root}/{gt_cache}/dacecache".format(
                    gt_root=gt_config.cache_settings["root_path"],
                    gt_cache=gt_config.cache_settings["dir_name"],
                ),
            )

        assert (
            len(self._argument_names) > 0
        ), "A stencil with no arguments? You may be double decorating"

        # Keep compilation at __init__ if we are not orchestrated.
        # If we orchestrate, move the compilation at call time to make sure
        # disable_codegen do not lead to call to uncompiled stencils, which fails
        # silently
        if self.stencil_config.dace_config.is_dace_orchestrated():
            self.stencil_object = gtscript.lazy_stencil(
                definition=func,
                externals=externals,
                dtypes={float: Float},
                **stencil_kwargs,
                build_info=(build_info := {}),  # type: ignore
            )
        else:
            compilation_config = stencil_config.compilation_config
            if (
                compilation_config.use_minimal_caching
                and not compilation_config.is_compiling
                and compilation_config.run_mode != RunMode.Run
            ):
                block_waiting_for_compilation(MPI.COMM_WORLD, compilation_config)

            # Field Bundle might have dropped a placeholder type that we now
            # have to resolve to the proper type.
            for name, types in func.__annotations__.items():
                if isinstance(types, MarkupFieldBundleType):
                    func.__annotations__[name] = FieldBundleType.T(
                        types.name, do_markup=False
                    )

            self.stencil_object = gtscript.stencil(
                definition=func,
                externals=externals,
                dtypes={float: Float},
                **stencil_kwargs,
                build_info=(build_info := {}),
            )

            if (
                compilation_config.use_minimal_caching
                and compilation_config.is_compiling
                and compilation_config.run_mode != RunMode.Run
            ):
                unblock_waiting_tiles(MPI.COMM_WORLD)

        self._timing_collector.build_info[_stencil_object_name(self.stencil_object)] = (
            build_info
        )
        field_info = self.stencil_object.field_info

        self._field_origins: dict[str, tuple[int, ...]] = (
            FrozenStencil._compute_field_origins(field_info, self.origin)
        )
        """Mapping from field names to field origins"""

        self._stencil_run_kwargs: dict[str, Any] = {
            "_origin_": self._field_origins,
            "_domain_": self.domain,
        }

        self._written_fields = FrozenStencil._get_written_fields(field_info)

        if stencil_config.compilation_config.run_mode == RunMode.Build:

            def nothing_function(*args, **kwargs):  # type: ignore[no-untyped-def]
                pass

            setattr(self, "__call__", nothing_function)

    def __call__(self, *args: Any, **kwargs: Any) -> None:
        # Verbose stencil execution
        if self.stencil_config.verbose:
            ndsl_log.debug(f"Running {self._func_name}")

        self._validate_quantity_sizes(*args, **kwargs)

        # Marshal arguments
        args_list = list(args)
        _convert_quantities_to_storage(args_list, kwargs)
        args = tuple(args_list)
        args_as_kwargs = dict(zip(self._argument_names, args))

        # Ranks comparison tool
        if self.comm is not None:
            differences = compare_ranks(self.comm, {**args_as_kwargs, **kwargs})
            if len(differences) > 0:
                raise ValueError(
                    f"rank {self.comm.Get_rank()} has differences {differences} "
                    f"before calling {self._func_name}"
                )

        # Debugger actions if turned on
        if ndsl_debugger:
            all_args = args_as_kwargs | kwargs
            ndsl_debugger.save_as_dataset(all_args, self._func_qualname, is_in=True)
            ndsl_debugger.track_data(all_args, self._func_qualname, is_in=True)

        # Execute stencil
        if self.stencil_config.compilation_config.validate_args:
            if __debug__ and "origin" in kwargs:
                raise TypeError("origin cannot be passed to FrozenStencil call")
            if __debug__ and "domain" in kwargs:
                raise TypeError("domain cannot be passed to FrozenStencil call")
            self.stencil_object(
                *args,
                **kwargs,
                origin=self._field_origins,
                domain=self.domain,
                validate_args=True,
                exec_info=self._timing_collector.exec_info,
            )
        else:
            self.stencil_object.run(
                **args_as_kwargs,
                **kwargs,
                **self._stencil_run_kwargs,
                exec_info=self._timing_collector.exec_info,
            )

        # Debugger actions if turned on
        if ndsl_debugger:
            all_args = args_as_kwargs | kwargs
            ndsl_debugger.save_as_dataset(all_args, self._func_qualname, is_in=False)
            ndsl_debugger.track_data(all_args, self._func_qualname, is_in=False)
            ndsl_debugger.increment_call_count(self._func_qualname)

        # Ranks comparison tool
        if self.comm is not None:
            differences = compare_ranks(self.comm, {**args_as_kwargs, **kwargs})
            if len(differences) > 0:
                raise ValueError(
                    f"rank {self.comm.Get_rank()} has differences {differences} "
                    f"after calling {self._func_name}"
                )

    @classmethod
    def _compute_field_origins(
        cls,
        field_info_mapping: dict[str, gt_definitions.FieldInfo],
        origin: Index3D | Mapping[str, tuple[int, ...]],
    ) -> dict[str, tuple[int, ...]]:
        """
        Computes the origin for each field in the stencil call.

        Args:
            field_info_mapping: from stencil.field_info, a mapping which gives the
                dimensionality of each input field
            origin: the (i, j, k) coordinate of the origin

        Returns:
            origin_mapping: a mapping from field names to origins
        """
        if isinstance(origin, tuple):
            field_origins: dict[str, tuple[int, ...]] = {"_all_": origin}
            origin_tuple: tuple[int, ...] = origin
        else:
            field_origins = {**origin}
            origin_tuple = origin["_all_"]
        field_names = tuple(field_info_mapping.keys())
        for i, field_name in enumerate(field_names):
            if field_name not in field_origins:
                field_info = field_info_mapping[field_name]
                if field_info is not None:
                    field_origin_list = []
                    for ax in field_info.axes:
                        origin_index = {"I": 0, "J": 1, "K": 2}[ax]
                        field_origin_list.append(origin_tuple[origin_index])
                    for i, _data_dim in enumerate(field_info.data_dims):
                        if field_info.mask[len(field_info.domain_mask) + i]:
                            field_origin_list.append(0)
                    field_origin = tuple(field_origin_list)
                else:
                    field_origin = origin_tuple
                field_origins[field_name] = field_origin
        return field_origins

    @classmethod
    def _get_written_fields(cls, field_info: dict[str, FieldInfo]) -> list[str]:
        """Returns the list of fields that are written.

        Args:
            field_info: field_info attribute of gt4py stencil object
        """
        write_fields = [
            field_name
            for field_name in field_info
            if field_info[field_name]
            and bool(field_info[field_name].access & gt_definitions.AccessKind.WRITE)
        ]
        return write_fields

    @classmethod
    def _get_oir_pipeline(cls, skip_passes: Sequence[str]) -> OirPipeline:
        step_map = {step.__name__: step for step in DefaultPipeline.all_steps()}
        skip_steps = [step_map[pass_name] for pass_name in skip_passes]
        return DefaultPipeline(skip=skip_steps)

    def __sdfg__(self, *args, **kwargs):  # type: ignore[no-untyped-def]
        """Implemented SDFG generation"""
        args_as_kwargs = dict(zip(self._argument_names, args))
        return self.stencil_object.__sdfg__(
            origin=self._field_origins,
            domain=self.domain,
            **args_as_kwargs,
            **kwargs,
        )

    def __sdfg_signature__(self):  # type: ignore[no-untyped-def]
        """Implemented SDFG signature lookup"""
        return self.stencil_object.__sdfg_signature__()

    def __sdfg_closure__(self, *args, **kwargs):  # type: ignore[no-untyped-def]
        """Implemented SDFG closure build"""
        return self.stencil_object.__sdfg_closure__(*args, **kwargs)

    def closure_resolver(self, constant_args, given_args, parent_closure=None):  # type: ignore[no-untyped-def]
        """Implemented SDFG closure resolver build"""
        return self.stencil_object.closure_resolver(
            constant_args, given_args, parent_closure=parent_closure
        )

    def _validate_quantity_sizes(self, *args, **kwargs):
        """Checks that the sizes of quantities are compatible with the domain of the stencil.

        Raises:
            ValueError: If the quantity's size is a mismatch to the domain.
        """
        all_args_as_kwargs = dict(zip(self._argument_names, tuple(list(args)))) | kwargs

        domain_sizes = dict(zip(("x", "y", "z"), self.domain))

        for name, argument in all_args_as_kwargs.items():
            if isinstance(argument, Quantity):
                for axis, quantity_size in zip(argument.dims, argument.extent):
                    full_size = quantity_size
                    if axis in (X_DIMS + Y_DIMS):
                        full_size += 2 * argument.metadata.n_halo
                    if (
                        axis in (X_DIMS + Y_DIMS + Z_DIMS)
                        and full_size < domain_sizes[axis[0]]
                    ):
                        ndsl_log.warning(
                            f"Quantity `{name}` is too small for the targeted "
                            f"domain in axis {axis}: {full_size} < {domain_sizes[axis[0]]}."
                        )
            elif not isinstance(argument, numbers.Real):
                ndsl_log.warning(
                    f"Found an array-type argument {name} that is not a Quantity. Some domain-size checks are omitted."
                )


def _convert_quantities_to_storage(args, kwargs):  # type: ignore[no-untyped-def]
    for i, arg in enumerate(args):
        try:
            # Check that 'dims' is an attribute of arg. If so,
            # this means it's a Quantity, so we need
            # to pull off the ndarray.
            arg.dims
            args[i] = arg.data
        except AttributeError:
            pass
    for name, arg in kwargs.items():
        try:
            # Check that 'dims' is an attribute of arg. If so,
            # this means it's a Quantity, so we need
            # to pull off the ndarray.
            arg.dims
            kwargs[name] = arg.data
        except AttributeError:
            pass


class GridIndexing:
    """
    Provides indices for cell-centered variables with halos.

    These indices can be used with horizontal interface variables by adding 1
    to the domain shape along any interface axis.
    """

    def __init__(
        self,
        domain: Index3D,
        n_halo: int,
        south_edge: bool,
        north_edge: bool,
        west_edge: bool,
        east_edge: bool,
    ):
        """
        Initialize a grid indexing object.

        Args:
            domain: size of the compute domain for cell-centered variables
            n_halo: number of halo points
            south_edge: whether the current rank is on the south edge of a tile
            north_edge: whether the current rank is on the north edge of a tile
            west_edge: whether the current rank is on the west edge of a tile
            east_edge: whether the current rank is on the east edge of a tile
        """
        self.origin = (n_halo, n_halo, 0)
        self.n_halo = n_halo
        self.domain = domain
        self.south_edge = south_edge
        self.north_edge = north_edge
        self.west_edge = west_edge
        self.east_edge = east_edge

    @property
    def domain(self) -> Index3D:
        return self._domain

    @domain.setter
    def domain(self, domain: Index3D) -> None:
        self._domain = domain
        self._sizer = SubtileGridSizer(
            nx=domain[0],
            ny=domain[1],
            nz=domain[2],
            n_halo=self.n_halo,
            extra_dim_lengths={},
        )

    @classmethod
    def from_sizer_and_communicator(
        cls, sizer: GridSizer, comm: Communicator
    ) -> GridIndexing:
        # TODO: if this class is refactored to split off the *_edge booleans,
        # this init routine can be refactored to require only a GridSizer
        domain = cast(
            tuple[int, int, int],
            sizer.get_extent([X_DIM, Y_DIM, Z_DIM]),
        )
        south_edge = comm.tile.partitioner.on_tile_bottom(comm.rank)
        north_edge = comm.tile.partitioner.on_tile_top(comm.rank)
        west_edge = comm.tile.partitioner.on_tile_left(comm.rank)
        east_edge = comm.tile.partitioner.on_tile_right(comm.rank)
        return cls(
            domain=domain,
            n_halo=sizer.n_halo,
            south_edge=south_edge,
            north_edge=north_edge,
            west_edge=west_edge,
            east_edge=east_edge,
        )

    @property
    def max_shape(self) -> Index3D:
        """
        Maximum required storage shape, corresponding to the shape of a cell-corner
        variable with maximum halo points.

        This should rarely be required, consider using appropriate calls to helper
        methods that get the correct shape for your particular variable.
        """
        # need to add back origin as buffer points, what we're returning here
        # isn't a domain - it's an array size
        return self.domain_full(add=(1, 1, 1 + self.origin[2]))

    @property
    def isc(self) -> int:
        """Start of the compute domain along the x-axis"""
        return self.origin[0]

    @property
    def iec(self) -> int:
        """Last index of the compute domain along the x-axis"""
        return self.origin[0] + self.domain[0] - 1

    @property
    def jsc(self) -> int:
        """Start of the compute domain along the y-axis"""
        return self.origin[1]

    @property
    def jec(self) -> int:
        """Last index of the compute domain along the y-axis"""
        return self.origin[1] + self.domain[1] - 1

    @property
    def isd(self) -> int:
        """Start of the full domain including halos along the x-axis"""
        return self.origin[0] - self.n_halo

    @property
    def ied(self) -> int:
        """Index of the last data point along the x-axis"""
        return self.isd + self.domain[0] + 2 * self.n_halo - 1

    @property
    def jsd(self) -> int:
        """Start of the full domain including halos along the y-axis"""
        return self.origin[1] - self.n_halo

    @property
    def jed(self) -> int:
        """Index of the last data point along the y-axis"""
        return self.jsd + self.domain[1] + 2 * self.n_halo - 1

    @property
    def nw_corner(self) -> bool:
        return self.north_edge and self.west_edge

    @property
    def sw_corner(self) -> bool:
        return self.south_edge and self.west_edge

    @property
    def ne_corner(self) -> bool:
        return self.north_edge and self.east_edge

    @property
    def se_corner(self) -> bool:
        return self.south_edge and self.east_edge

    def origin_full(self, add: Index3D = (0, 0, 0)) -> Index3D:
        """
        Returns the origin of the full domain including halos, plus an optional offset.
        """
        return (self.isd + add[0], self.jsd + add[1], self.origin[2] + add[2])

    def origin_compute(self, add: Index3D = (0, 0, 0)) -> Index3D:
        """
        Returns the origin of the compute domain, plus an optional offset
        """
        return (self.isc + add[0], self.jsc + add[1], self.origin[2] + add[2])

    def domain_full(self, add: Index3D = (0, 0, 0)) -> Index3D:
        """
        Returns the shape of the full domain including halos, plus an optional offset.
        """
        return (
            self.ied + 1 - self.isd + add[0],
            self.jed + 1 - self.jsd + add[1],
            self.domain[2] + add[2],
        )

    def domain_compute(self, add: Index3D = (0, 0, 0)) -> Index3D:
        """
        Returns the shape of the compute domain, plus an optional offset.
        """
        return (
            self.iec + 1 - self.isc + add[0],
            self.jec + 1 - self.jsc + add[1],
            self.domain[2] + add[2],
        )

    def axis_offsets(
        self, origin: tuple[int, ...], domain: tuple[int, ...]
    ) -> dict[str, Any]:
        if self.west_edge:
            i_start = gtscript.I[0] + self.origin[0] - origin[0]
        else:
            i_start = gtscript.I[0] - np.iinfo(np.int16).max

        if self.east_edge:
            i_end = (
                gtscript.I[-1]
                + (self.origin[0] + self.domain[0])
                - (origin[0] + domain[0])
            )
        else:
            i_end = gtscript.I[-1] + np.iinfo(np.int16).max

        if self.south_edge:
            j_start = gtscript.J[0] + self.origin[1] - origin[1]
        else:
            j_start = gtscript.J[0] - np.iinfo(np.int16).max

        if self.north_edge:
            j_end = (
                gtscript.J[-1]
                + (self.origin[1] + self.domain[1])
                - (origin[1] + domain[1])
            )
        else:
            j_end = gtscript.J[-1] + np.iinfo(np.int16).max

        return {
            "i_start": i_start,
            "local_is": gtscript.I[0] + self.isc - origin[0],
            "i_end": i_end,
            "local_ie": gtscript.I[-1] + self.iec - origin[0] - domain[0] + 1,
            "j_start": j_start,
            "local_js": gtscript.J[0] + self.jsc - origin[1],
            "j_end": j_end,
            "local_je": gtscript.J[-1] + self.jec - origin[1] - domain[1] + 1,
            "k_start": origin[2] if len(origin) > 2 else 0,
            "k_end": (origin[2] if len(origin) > 2 else 0)
            + (domain[2] - 1 if len(domain) > 2 else 0),
        }

    def get_origin_domain(
        self, dims: Sequence[str], halos: Sequence[int] = tuple()
    ) -> tuple[tuple[int, ...], tuple[int, ...]]:
        """
        Get the origin and domain for a computation that occurs over a certain grid
        configuration (given by dims) and a certain number of halo points.

        Args:
            dims: dimension names, using dimension constants from ndsl.constants
            halos: number of halo points for each dimension, defaults to zero

        Returns:
            origin: origin of the computation
            domain: shape of the computation
        """
        origin = self._origin_from_dims(dims)
        domain = list(self._sizer.get_extent(dims))
        for i, n in enumerate(halos):
            origin[i] -= n
            domain[i] += 2 * n
        return tuple(origin), tuple(domain)

    def get_2d_compute_origin_domain(
        self,
        klevel: int = 0,
    ) -> tuple[tuple[int, ...], tuple[int, ...]]:
        """
        Get the origin and domain for a computation that occurs on the lowest klevel over a certain grid
        configuration (given by dims) and a certain number of halo points.

        Args:
            klevel: the vertical level of the domain, defaults to zero

        Returns:
            origin: origin of the computation
            domain: shape of the computation
        """
        origin = (self.isc, self.jsc, klevel)
        domain = (self.iec + 1 - self.isc, self.jec + 1 - self.jsc, 1)
        return (origin, domain)

    def _origin_from_dims(self, dims: Iterable[str]) -> list[int]:
        return_origin = []
        for dim in dims:
            if dim in X_DIMS:
                return_origin.append(self.origin[0])
            elif dim in Y_DIMS:
                return_origin.append(self.origin[1])
            elif dim in Z_DIMS:
                return_origin.append(self.origin[2])
        return return_origin

    def get_shape(
        self, dims: Sequence[str], halos: Sequence[int] = tuple()
    ) -> tuple[int, ...]:
        """
        Get the storage shape required for an array with the given dimensions
        which is accessed up to a given number of halo points.

        Args:
            dims: dimension names, using dimension constants from ndsl.constants
            halos: number of halo points for each dimension, defaults to zero

        Returns:
            origin: origin of the computation
            domain: shape of the computation
        """
        shape = list(self._sizer.get_extent(dims))
        for i, d in enumerate(dims):
            # need n_halo points at the start of the domain, regardless of whether
            # they are read, so that data is aligned in memory
            if d in (X_DIMS + Y_DIMS):
                shape[i] += self.n_halo
        for i, n in enumerate(halos):
            shape[i] += n
        return tuple(shape)

    def restrict_vertical(
        self, k_start: int = 0, nk: int | None = None
    ) -> GridIndexing:
        """
        Returns a copy of itself with modified vertical origin and domain.

        Args:
            k_start: offset to apply to current vertical origin, must be
                greater than 0 and less than the size of the vertical domain
            nk: new vertical domain size as a number of grid cells,
                defaults to remaining grid cells in the current domain,
                can be at most the size of the vertical domain minus k_start
        """
        if k_start < 0:
            raise ValueError("k_start must be positive")
        if k_start > self.domain[2]:
            raise ValueError(
                "k_start must be less than the number of vertical levels "
                f"(received {k_start} for {self.domain[2]} vertical levels"
            )
        if nk is None:
            nk = self.domain[2] - k_start
        elif nk < 0:
            raise ValueError("number of vertical levels should be positive")
        elif nk > (self.domain[2] - k_start):
            raise ValueError(
                "nk can be at most the size of the vertical domain minus k_start"
            )

        new = GridIndexing(
            self.domain[:2] + (nk,),
            self.n_halo,
            self.south_edge,
            self.north_edge,
            self.west_edge,
            self.east_edge,
        )
        new.origin = self.origin[:2] + (self.origin[2] + k_start,)
        return new


class StencilFactory:
    """Configurable class which creates stencil objects."""

    def __init__(
        self,
        config: StencilConfig,
        grid_indexing: GridIndexing,
        comm: Comm | None = None,
    ):
        """
        Args:
            config: gt4py-specific stencil configuration
            grid_indexing: configuration for domain and halo indexing
            comm: if given, stencils will compare all data before and after
                stencil execution to their "pair" rank on the comm. This is very
                expensive and only used for debugging.
        """
        self.config: StencilConfig = config
        self.grid_indexing: GridIndexing = grid_indexing
        self.timing_collector = TimingCollector()
        self.comm = comm

    @property
    def backend(self) -> str:
        return self.config.compilation_config.backend

    def from_origin_domain(
        self,
        func: Callable[..., None],
        origin: tuple[int, ...] | Mapping[str, tuple[int, ...]],
        domain: tuple[int, ...],
        externals: Mapping[str, Any] | None = None,
        skip_passes: tuple[str, ...] = (),
    ) -> FrozenStencil | CompareToNumpyStencil:
        """
        Args:
            func: stencil definition function
            origin: gt4py origin to use at call time
            domain: gt4py domain to use at call time
            stencil_config: container for stencil configuration
            externals: compile-time external variables required by stencil
            skip_passes: compiler passes to skip when building stencil
        """
        if self.config.compare_to_numpy:
            cls: type = CompareToNumpyStencil
        else:
            cls = FrozenStencil
        return cls(
            func=func,
            origin=origin,
            domain=domain,
            stencil_config=self.config,
            externals=externals,
            skip_passes=skip_passes,
            timing_collector=self.timing_collector,
            comm=self.comm,
        )

    def from_dims_halo(
        self,
        func: Callable[..., None],
        compute_dims: Sequence[str],
        compute_halos: Sequence[int] = tuple(),
        externals: Mapping[str, Any] | None = None,
        skip_passes: tuple[str, ...] = (),
    ) -> FrozenStencil | CompareToNumpyStencil:
        """
        Initialize a stencil from dimensions and number of halo points.

        Automatically injects axis_offsets into stencil externals.

        Args:
            func: stencil definition function
            compute_dims: dimensionality of compute domain
            compute_halos: number of halo points to include in compute domain
            externals: compile-time external variables required by stencil
            skip_passes: compiler passes to skip when building stencil
        """
        if externals is None:
            externals = {}
        if len(compute_dims) != 3:
            raise ValueError(
                f"must have 3 dimensions to create stencil, got {compute_dims}"
            )
        origin, domain = self.grid_indexing.get_origin_domain(
            dims=compute_dims, halos=compute_halos
        )
        origin = cast_to_index3d(origin)
        domain = cast_to_index3d(domain)
        all_externals = self.grid_indexing.axis_offsets(origin=origin, domain=domain)
        all_externals.update(externals)
        return self.from_origin_domain(
            func=func,
            origin=origin,
            domain=domain,
            externals=all_externals,
            skip_passes=skip_passes,
        )

    def restrict_vertical(
        self, k_start: int = 0, nk: int | None = None
    ) -> StencilFactory:
        return StencilFactory(
            config=self.config,
            grid_indexing=self.grid_indexing.restrict_vertical(k_start=k_start, nk=nk),
            comm=self.comm,
        )

    def build_report(self, key: str = "build_time", **kwargs: Any) -> str:
        """Report all stencils built by this factory."""
        return self.timing_collector.build_report(key, **kwargs)

    def exec_report(self, key: str = "total_run_time", **kwargs: Any) -> str:
        """Report all stencils executed that were built by this factory."""
        return self.timing_collector.exec_report(key, **kwargs)


def get_stencils_with_varied_bounds(
    func: Callable[..., None],
    origins: list[Index3D],
    domains: list[Index3D],
    stencil_factory: StencilFactory,
    externals: Mapping[str, Any] | None = None,
) -> list[FrozenStencil | CompareToNumpyStencil]:
    assert len(origins) == len(domains), (
        "Lists of origins and domains need to have the same length, you provided "
        + str(len(origins))
        + " origins and "
        + str(len(domains))
        + " domains"
    )
    if externals is None:
        externals = {}
    stencils = []
    for origin, domain in zip(origins, domains):
        ax_offsets = stencil_factory.grid_indexing.axis_offsets(
            origin=origin, domain=domain
        )
        stencils.append(
            stencil_factory.from_origin_domain(
                func,
                origin=origin,
                domain=domain,
                externals={**externals, **ax_offsets},
            )
        )
    return stencils<|MERGE_RESOLUTION|>--- conflicted
+++ resolved
@@ -3,7 +3,6 @@
 import copy
 import dataclasses
 import inspect
-<<<<<<< HEAD
 import numbers
 import warnings
 from typing import (
@@ -20,10 +19,8 @@
     Union,
     cast,
 )
-=======
 from collections.abc import Callable, Iterable, Mapping, Sequence
 from typing import Any, cast
->>>>>>> 208c0e58
 
 import dace
 import numpy as np
