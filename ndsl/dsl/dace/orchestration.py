from __future__ import annotations

import numbers
import os
from typing import Any, Callable, Dict, List, Optional, Sequence, Tuple, Union

from dace import SDFG
from dace import compiletime as DaceCompiletime
from dace import dtypes
from dace import method as dace_method
from dace import nodes
from dace import program as dace_program
from dace.dtypes import DeviceType as DaceDeviceType
from dace.dtypes import StorageType as DaceStorageType
from dace.frontend.python.common import SDFGConvertible
from dace.frontend.python.parser import DaceProgram
from dace.transformation.auto.auto_optimize import make_transients_persistent
from dace.transformation.helpers import get_parent_map
from dace.transformation.passes.simplify import SimplifyPass
from gt4py import storage

from ndsl.comm.mpi import MPI
from ndsl.dsl.dace.build import get_sdfg_path, write_build_info
from ndsl.dsl.dace.dace_config import (
    DEACTIVATE_DISTRIBUTED_DACE_COMPILE,
    DaceConfig,
    DaCeOrchestration,
    FrozenCompiledSDFG,
)
from ndsl.dsl.dace.stree import CPUPipeline, GPUPipeline
from ndsl.dsl.dace.sdfg_debug_passes import (
    negative_delp_checker,
    negative_qtracers_checker,
    sdfg_nan_checker,
)
from ndsl.dsl.dace.utils import (
    DaCeProgress,
    memory_static_analysis,
    report_memory_static_analysis,
)
from ndsl.logging import ndsl_log
from ndsl.optional_imports import cupy as cp


def dace_inhibitor(func: Callable) -> Callable:
    """Triggers callback generation wrapping `func` while doing DaCe parsing."""
    return func


def _upload_to_device(host_data: List[Any]) -> None:
    """Make sure any ndarrays gets uploaded to the device

    This will raise an assertion if cupy is not installed.
    """
    assert cp is not None
    for i, data in enumerate(host_data):
        if isinstance(data, cp.ndarray):
            host_data[i] = cp.asarray(data)


def _download_results_from_dace(
    config: DaceConfig, dace_result: Optional[List[Any]], args: List[Any]
):
    """Move all data from DaCe memory space to GT4Py"""
    if dace_result is None:
        return None

    backend = config.get_backend()
    return [storage.from_array(result, backend=backend) for result in dace_result]


def _to_gpu(sdfg: SDFG):
    """Flag memory in SDFG to GPU.
    Force deactivate OpenMP sections for sanity."""

    # Gather all maps
    allmaps = [
        (me, state)
        for me, state in sdfg.all_nodes_recursive()
        if isinstance(me, nodes.MapEntry)
    ]
    topmaps = [
        (me, state) for me, state in allmaps if get_parent_map(state, me) is None
    ]

    # Set storage of arrays to GPU, scalarizable arrays will be set on registers
    for sd, _aname, arr in sdfg.arrays_recursive():
        if arr.shape == (1,):
            arr.storage = dtypes.StorageType.Register
        else:
            arr.storage = dtypes.StorageType.GPU_Global

    # All maps will be schedule on GPU
    for mapentry, _state in topmaps:
        mapentry.schedule = dtypes.ScheduleType.GPU_Device

    # Deactivate OpenMP sections
    for sd in sdfg.all_sdfgs_recursive():
        sd.openmp_sections = False


def _simplify(
    sdfg: SDFG,
    *,
    validate: bool = True,
    validate_all: bool = False,
    verbose: bool = False,
):
    """Override of sdfg.simplify to skip failing transformation
    per https://github.com/spcl/dace/issues/1328
    """
    return SimplifyPass(
        validate=validate,
        validate_all=validate_all,
        verbose=verbose,
        # ScalarToSymbolPromotion is messing with us, so we disable it.
        skip=["ScalarToSymbolPromotion"],
    ).apply_pass(sdfg, {})


def _build_sdfg(
    dace_program: DaceProgram, sdfg: SDFG, config: DaceConfig, args, kwargs
):
    """Build the .so out of the SDFG on the top tile ranks only"""
    is_compiling = True if DEACTIVATE_DISTRIBUTED_DACE_COMPILE else config.do_compile

    if is_compiling:
        with DaCeProgress(config, "Validate original SDFG"):
            sdfg.validate()

        # Fully specialize all known symbols and then propagate these changes in the simplify
        # pass that follows. This is not only a smart idea in general, but also simplifies (haha)
        # the schedule tree (optimization) roundtrip.
        with DaCeProgress(config, "Fully specialize symbols"):
            for my_sdfg in sdfg.all_sdfgs_recursive():
                if my_sdfg.parent_nsdfg_node is not None:
                    repl_dict = {}
                    for sym, val in my_sdfg.parent_nsdfg_node.symbol_mapping.items():
                        if isinstance(val, numbers.Number):
                            repl_dict[sym] = val
                    my_sdfg.replace_dict(repl_dict)
<<<<<<< HEAD

        sdfg.save("roundtrip-02-original-specialized.sdfgz", compress=True)
=======
>>>>>>> 0f2dea83

        with DaCeProgress(config, "Simplify (1)"):
            _simplify(sdfg)

<<<<<<< HEAD
        sdfg.save("roundtrip-03-original-simplified.sdfgz", compress=True)

        with DaCeProgress(config, "Schedule Tree: generate from SDFG"):
            stree = sdfg.as_schedule_tree()
            with open("roundtrip-stree-IN.txt", "w") as file:
                file.write(stree.as_string(-1))

        with DaCeProgress(config, "Schedule Tree: optimization"):
            if config.is_gpu_backend():
                GPUPipeline().run(stree)
            else:
                CPUPipeline().run(stree)

        with DaCeProgress(config, "Schedule Tree: go back to SDFG"):
            with open("roundtrip-stree-OUT.txt", "w") as file:
                file.write(stree.as_string(-1))
            sdfg = stree.as_sdfg()

        sdfg.save("roundtrip-04-stree-roundtrip.sdfgz", compress=True)
=======
        # TODO uncomment if you want to test schedule tree roundtrip change and/or remove once
        # we have the schedule tree optimization pipeline.
        # with DaCeProgress(config, "Schedule tree roundtrip"):
        #     stree = sdfg.as_schedule_tree()
        #     # ScalarToSymbolPromotion is messing with us, so we disable it.
        #     sdfg = stree.as_sdfg(skip={"ScalarToSymbolPromotion"})
>>>>>>> 0f2dea83

        # Make the transients array persistents
        if config.is_gpu_backend():
            # TODO
            # The following should happen on the stree level
            _to_gpu(sdfg)

            make_transients_persistent(sdfg=sdfg, device=DaceDeviceType.GPU)

            # Upload args to device
            _upload_to_device(list(args) + list(kwargs.values()))
        else:
            # TODO
            # The following should happen on the stree level
            for _sd, _aname, arr in sdfg.arrays_recursive():
                if arr.shape == (1,):
                    arr.storage = DaceStorageType.Register
            make_transients_persistent(sdfg=sdfg, device=DaceDeviceType.CPU)

        # Build non-constants & non-transients from the sdfg_kwargs
        sdfg_kwargs = dace_program._create_sdfg_args(sdfg, args, kwargs)
        for k in dace_program.constant_args:
            if k in sdfg_kwargs:
                del sdfg_kwargs[k]
        sdfg_kwargs = {k: v for k, v in sdfg_kwargs.items() if v is not None}
        for k, tup in dace_program.resolver.closure_arrays.items():
            if k in sdfg_kwargs and tup[1].transient:
                del sdfg_kwargs[k]

<<<<<<< HEAD
        with DaCeProgress(config, "Simplify (Final)"):
            _simplify(sdfg, validate=True, verbose=True)
=======
        with DaCeProgress(config, "Simplify (2)"):
            _simplify(sdfg)
>>>>>>> 0f2dea83

        # Move all memory that can be into a pool to lower memory pressure.
        # Change Persistent memory (sub-SDFG) into Scope and flag it.
        with DaCeProgress(config, "Turn Persistents into pooled Scope"):
            memory_pooled = 0.0
            for _sd, _aname, arr in sdfg.arrays_recursive():
                if arr.lifetime == dtypes.AllocationLifetime.Persistent:
                    arr.pool = True
                    memory_pooled += arr.total_size * arr.dtype.bytes
                    arr.lifetime = dtypes.AllocationLifetime.Scope
            memory_pooled = float(memory_pooled) / (1024 * 1024)
            ndsl_log.debug(
                f"{DaCeProgress.default_prefix(config)} Pooled {memory_pooled} mb",
            )

        # Set of debug tools inserted in the SDFG when dace.conf "syncdebug"
        # is turned on.
        if config.get_sync_debug():
            with DaCeProgress(config, "Tooling the SDFG for debug"):
                sdfg_nan_checker(sdfg)
                negative_delp_checker(sdfg)
                negative_qtracers_checker(sdfg)

        with DaCeProgress(config, "Validate before compile"):
            sdfg.validate()

        # Compile
        with DaCeProgress(config, "Codegen & compile"):
            sdfg.compile()
        write_build_info(
            sdfg, config.layout, config.tile_resolution, config.get_backend()
        )

        # Printing analysis of the compiled SDFG
        with DaCeProgress(config, "Build finished. Running memory static analysis"):
            report = report_memory_static_analysis(
                sdfg, memory_static_analysis(sdfg), False
            )
            ndsl_log.info(f"{DaCeProgress.default_prefix(config)} {report}")

    # Compilation done.
    # On Build: all ranks sync, then exit.
    # On BuildAndRun: all ranks sync, then load the SDFG from
    #                 the expected path (made available by build).
    # We use a "FrozenCompiledSDFG" to minimize re-entry cost at call time

    mode = config.get_orchestrate()
    # DEV NOTE: we explicitly use MPI.COMM_WORLD here because it is
    # a true multi-machine sync, outside of our own communicator class.
    if mode == DaCeOrchestration.Build:
        MPI.COMM_WORLD.Barrier()  # Protect against early exist which kill SLURM jobs
        ndsl_log.info(f"{DaCeProgress.default_prefix(config)} Build only, exiting.")
        exit(0)

    if mode == DaCeOrchestration.BuildAndRun:
        if not is_compiling:
            ndsl_log.info(
                f"{DaCeProgress.default_prefix(config)} Rank is not compiling."
                "Waiting for compilation to end on all other ranks..."
            )
        MPI.COMM_WORLD.Barrier()

        with DaCeProgress(config, "Loading"):
            sdfg_path = get_sdfg_path(dace_program.name, config, override_run_only=True)
            compiledSDFG, _ = dace_program.load_precompiled_sdfg(
                sdfg_path, *args, **kwargs
            )
            config.loaded_precompiled_SDFG[dace_program] = FrozenCompiledSDFG(
                dace_program, compiledSDFG, args, kwargs
            )

        return _call_sdfg(dace_program, sdfg, config, args, kwargs)


def _call_sdfg(dace_program: DaceProgram, sdfg: SDFG, config: DaceConfig, args, kwargs):
    """Dispatch the SDFG execution and/or build"""
    # Pre-compiled SDFG code path does away with any data checks and
    # cached the marshalling - leading to almost direct C call
    # DaceProgram performs argument transformation & checks for a cost ~200ms
    # of overhead
    if dace_program in config.loaded_precompiled_SDFG:
        with DaCeProgress(config, "Run"):
            if config.is_gpu_backend():
                _upload_to_device(list(args) + list(kwargs.values()))
            res = config.loaded_precompiled_SDFG[dace_program]()
            res = _download_results_from_dace(
                config, res, list(args) + list(kwargs.values())
            )
        return res

    mode = config.get_orchestrate()
    if mode in [DaCeOrchestration.Build, DaCeOrchestration.BuildAndRun]:
        ndsl_log.info("Building DaCe orchestration")
        return _build_sdfg(dace_program, sdfg, config, args, kwargs)

    if mode == DaCeOrchestration.Run:
        # We should never hit this, it should be caught by the
        # loaded_precompiled_SDFG check above
        raise RuntimeError("Unexpected call - pre-compiled SDFG failed to load")
    else:
        raise NotImplementedError(f"Mode '{mode}' unimplemented at call time")


def _parse_sdfg(
    dace_program: DaceProgram,
    config: DaceConfig,
    *args,
    **kwargs,
) -> Optional[SDFG]:
    """Return an SDFG depending on cache existence.
    Either parses, load a .sdfg or load .so (as a compiled sdfg)

    Attributes:
        dace_program: the DaceProgram carrying reference to the original method/function
        config: the DaceConfig configuration for this execution
    """
    # Check cache for already loaded SDFG
    if dace_program in config.loaded_precompiled_SDFG:
        return config.loaded_precompiled_SDFG[dace_program]

    # Build expected path
    sdfg_path = get_sdfg_path(dace_program.name, config)
    if sdfg_path is None:
        is_compiling = (
            True if DEACTIVATE_DISTRIBUTED_DACE_COMPILE else config.do_compile
        )

        if not is_compiling:
            # We can not parse the SDFG since we will load the proper
            # compiled SDFG from the compiling rank
            return None

        with DaCeProgress(config, f"Parse code of {dace_program.name} to SDFG"):
            sdfg = dace_program.to_sdfg(
                *args,
                **dace_program.__sdfg_closure__(),
                **kwargs,
                save=False,
                simplify=False,
            )
        return sdfg

    if os.path.isfile(sdfg_path):
        with DaCeProgress(config, "Load .sdfg"):
            sdfg, _ = dace_program.load_sdfg(sdfg_path, *args, **kwargs)
        return sdfg

    with DaCeProgress(config, "Load precompiled .sdfg (.so)"):
        compiledSDFG, _ = dace_program.load_precompiled_sdfg(sdfg_path, *args, **kwargs)
        config.loaded_precompiled_SDFG[dace_program] = FrozenCompiledSDFG(
            dace_program, compiledSDFG, args, kwargs
        )
    return compiledSDFG


class _LazyComputepathFunction(SDFGConvertible):
    """JIT wrapper around a function for DaCe orchestration.

    Attributes:
        func: function to either orchestrate or directly execute
        load_sdfg: folder path to a pre-compiled SDFG or file path to a .sdfg graph
                   that will be compiled but not regenerated.
    """

    def __init__(self, func: Callable, config: DaceConfig):
        self.func = func
        self.config = config
        self.daceprog: DaceProgram = dace_program(self.func)
        self._sdfg = None

    def __call__(self, *args, **kwargs):
        assert self.config.is_dace_orchestrated()
        sdfg = _parse_sdfg(
            self.daceprog,
            self.config,
            *args,
            **kwargs,
        )
        return _call_sdfg(
            self.daceprog,
            sdfg,
            self.config,
            args,
            kwargs,
        )

    @property
    def global_vars(self):
        return self.daceprog.global_vars

    @global_vars.setter
    def global_vars(self, value):
        self.daceprog.global_vars = value

    def __sdfg__(self, *args, **kwargs):
        return _parse_sdfg(self.daceprog, self.config, *args, **kwargs)

    def __sdfg_closure__(self, *args, **kwargs):
        return self.daceprog.__sdfg_closure__(*args, **kwargs)

    def __sdfg_signature__(self):
        return self.daceprog.argnames, self.daceprog.constant_args

    def closure_resolver(self, constant_args, given_args, parent_closure=None):
        return self.daceprog.closure_resolver(constant_args, given_args, parent_closure)


class _LazyComputepathMethod:
    """JIT wrapper around a class method for DaCe orchestration.

    Attributes:
        method: class method to either orchestrate or directly execute
        load_sdfg: folder path to a pre-compiled SDFG or file path to a .sdfg graph
                   that will be compiled but not regenerated.
    """

    # In order to not regenerate SDFG for the same obj.method callable
    # we cache the SDFGEnabledCallable we have already init
    bound_callables: Dict[Tuple[int, int], "SDFGEnabledCallable"] = dict()

    class SDFGEnabledCallable(SDFGConvertible):
        def __init__(self, lazy_method: _LazyComputepathMethod, obj_to_bind):
            methodwrapper = dace_method(lazy_method.func)
            self.obj_to_bind = obj_to_bind
            self.lazy_method = lazy_method
            self.daceprog: DaceProgram = methodwrapper.__get__(obj_to_bind)

        @property
        def global_vars(self):
            return self.daceprog.global_vars

        @global_vars.setter
        def global_vars(self, value):
            self.daceprog.global_vars = value

        def __call__(self, *args, **kwargs):
            assert self.lazy_method.config.is_dace_orchestrated()
            sdfg = _parse_sdfg(
                self.daceprog,
                self.lazy_method.config,
                *args,
                **kwargs,
            )
            return _call_sdfg(
                self.daceprog,
                sdfg,
                self.lazy_method.config,
                args,
                kwargs,
            )

        def __sdfg__(self, *args, **kwargs):
            return _parse_sdfg(self.daceprog, self.lazy_method.config, *args, **kwargs)

        def __sdfg_closure__(self, reevaluate=None):
            return self.daceprog.__sdfg_closure__(reevaluate)

        def __sdfg_signature__(self):
            return self.daceprog.argnames, self.daceprog.constant_args

        def closure_resolver(self, constant_args, given_args, parent_closure=None):
            return self.daceprog.closure_resolver(
                constant_args, given_args, parent_closure
            )

    def __init__(self, func: Callable, config: DaceConfig):
        self.func = func
        self.config = config

    def __get__(self, obj, objtype=None) -> SDFGEnabledCallable:
        """Return SDFGEnabledCallable wrapping original obj.method from cache.
        Update cache first if need be"""
        if (id(obj), id(self.func)) not in _LazyComputepathMethod.bound_callables:
            _LazyComputepathMethod.bound_callables[(id(obj), id(self.func))] = (
                _LazyComputepathMethod.SDFGEnabledCallable(self, obj)
            )

        return _LazyComputepathMethod.bound_callables[(id(obj), id(self.func))]


def orchestrate(
    *,
    obj: object,
    config: Optional[DaceConfig],
    method_to_orchestrate: str = "__call__",
    dace_compiletime_args: Optional[Sequence[str]] = None,
):
    """
    Orchestrate a method of an object with DaCe.
    The method object is patched in place, replacing the original Callable with
    a wrapper that will trigger orchestration at call time.
    If the model configuration doesn't demand orchestration, this won't do anything.

    Args:
        obj: object which methods is to be orchestrated
        config: DaceConfig carrying model configuration
        method_to_orchestrate: string representing the name of the method
        dace_compiletime_args: list of names of arguments to be flagged has
                               dace.compiletime for orchestration to behave
    """
    if config is None:
        raise ValueError("DaCe config cannot be None")

    if dace_compiletime_args is None:
        dace_compiletime_args = []

    if config.is_dace_orchestrated():
        if not hasattr(obj, method_to_orchestrate):
            raise RuntimeError(
                f"Could not orchestrate, "
                f"{type(obj).__name__}.{method_to_orchestrate} "
                "does not exists"
            )

        func = type.__getattribute__(type(obj), method_to_orchestrate)

        # Flag argument as dace.constant
        for argument in dace_compiletime_args:
            func.__annotations__[argument] = DaceCompiletime

        # Build DaCe orchestrated wrapper
        # This is a JIT object, e.g. DaCe compilation will happen on call
        wrapped = _LazyComputepathMethod(func, config).__get__(obj)

        if method_to_orchestrate == "__call__":
            # Grab the function from the type of the child class
            # Dev note: we need to use type for dunder call because:
            #   a = A()
            #   a()
            # resolved to: type(a).__call__(a)
            # therefore patching the instance call (e.g a.__call__) is not enough.
            # We could patch the type(self), ergo the class itself
            # but that would patch _every_ instance of A.
            # What we can do is patch the instance.__class__ with a local made class
            # in order to keep each instance with it's own patch.
            #
            # Re: type:ignore
            # Mypy is unhappy about dynamic class name and the devs (per github
            # issues discussion) is to make a plugin. Too much work -> ignore mypy

            class _(type(obj)):  # type: ignore
                __qualname__ = f"{type(obj).__qualname__}_patched"
                __name__ = f"{type(obj).__name__}_patched"

                def __call__(self, *arg, **kwarg):
                    return wrapped(*arg, **kwarg)

                def __sdfg__(self, *args, **kwargs):
                    return wrapped.__sdfg__(*args, **kwargs)

                def __sdfg_closure__(self, reevaluate=None):
                    return wrapped.__sdfg_closure__(reevaluate)

                def __sdfg_signature__(self):
                    return wrapped.__sdfg_signature__()

                def closure_resolver(
                    self, constant_args, given_args, parent_closure=None
                ):
                    return wrapped.closure_resolver(
                        constant_args, given_args, parent_closure
                    )

            # We keep the original class type name to not perturb
            # the workflows that uses it to build relevant info (path, hash...)
            previous_cls_name = type(obj).__name__
            obj.__class__ = _
            type(obj).__name__ = previous_cls_name
        else:
            # For regular attribute - we can just patch as usual
            setattr(obj, method_to_orchestrate, wrapped)


def orchestrate_function(
    config: DaceConfig = None,
    dace_compiletime_args: Optional[Sequence[str]] = None,
) -> Union[Callable[..., Any], _LazyComputepathFunction]:
    """
    Decorator orchestrating a method of an object with DaCe.
    If the model configuration doesn't demand orchestration, this won't do anything.

    Args:
        config: DaceConfig carrying model configuration
        dace_compiletime_args: list of names of arguments to be flagged has
                               dace.compiletime for orchestration to behave
    """

    if dace_compiletime_args is None:
        dace_compiletime_args = []

    def _decorator(func: Callable[..., Any]):
        def _wrapper(*args, **kwargs):
            for argument in dace_compiletime_args:
                func.__annotations__[argument] = DaceCompiletime
            return _LazyComputepathFunction(func, config)

        return _wrapper(func) if config.is_dace_orchestrated() else func

    return _decorator<|MERGE_RESOLUTION|>--- conflicted
+++ resolved
@@ -139,16 +139,11 @@
                         if isinstance(val, numbers.Number):
                             repl_dict[sym] = val
                     my_sdfg.replace_dict(repl_dict)
-<<<<<<< HEAD
-
         sdfg.save("roundtrip-02-original-specialized.sdfgz", compress=True)
-=======
->>>>>>> 0f2dea83
 
         with DaCeProgress(config, "Simplify (1)"):
             _simplify(sdfg)
 
-<<<<<<< HEAD
         sdfg.save("roundtrip-03-original-simplified.sdfgz", compress=True)
 
         with DaCeProgress(config, "Schedule Tree: generate from SDFG"):
@@ -165,17 +160,9 @@
         with DaCeProgress(config, "Schedule Tree: go back to SDFG"):
             with open("roundtrip-stree-OUT.txt", "w") as file:
                 file.write(stree.as_string(-1))
-            sdfg = stree.as_sdfg()
+            sdfg = stree.as_sdfg(skip={"ScalarToSymbolPromotion"})
 
         sdfg.save("roundtrip-04-stree-roundtrip.sdfgz", compress=True)
-=======
-        # TODO uncomment if you want to test schedule tree roundtrip change and/or remove once
-        # we have the schedule tree optimization pipeline.
-        # with DaCeProgress(config, "Schedule tree roundtrip"):
-        #     stree = sdfg.as_schedule_tree()
-        #     # ScalarToSymbolPromotion is messing with us, so we disable it.
-        #     sdfg = stree.as_sdfg(skip={"ScalarToSymbolPromotion"})
->>>>>>> 0f2dea83
 
         # Make the transients array persistents
         if config.is_gpu_backend():
@@ -205,13 +192,8 @@
             if k in sdfg_kwargs and tup[1].transient:
                 del sdfg_kwargs[k]
 
-<<<<<<< HEAD
-        with DaCeProgress(config, "Simplify (Final)"):
-            _simplify(sdfg, validate=True, verbose=True)
-=======
         with DaCeProgress(config, "Simplify (2)"):
             _simplify(sdfg)
->>>>>>> 0f2dea83
 
         # Move all memory that can be into a pool to lower memory pressure.
         # Change Persistent memory (sub-SDFG) into Scope and flag it.
