--- conflicted
+++ resolved
@@ -225,15 +225,8 @@
                 raise ValueError("Couldn't load SDFG post build")
             compiledSDFG, _ = dace_program.load_precompiled_sdfg(
                 sdfg_path, *args, **kwargs
-<<<<<<< HEAD
-            )
-            config.loaded_precompiled_SDFG[dace_program] = compiledSDFG
-
-        return _call_sdfg(dace_program, sdfg, config, args, kwargs)
-=======
             )  # type: ignore
             config.loaded_precompiled_SDFG[dace_program] = compiledSDFG
->>>>>>> cbbcad12
 
 
 def _call_sdfg(dace_program: DaceProgram, sdfg: SDFG, config: DaceConfig, args, kwargs):
@@ -260,24 +253,9 @@
     # cached the marshalling - leading to almost direct C call
     # DaceProgram performs argument transformation & checks for a cost ~200ms
     # of overhead
-<<<<<<< HEAD
-    if dace_program in config.loaded_precompiled_SDFG:
-        with DaCeProgress(config, "Run"):
-            if config.is_gpu_backend():
-                _upload_to_device(list(args) + list(kwargs.values()))
-            current_sdfg_args = dace_program._create_sdfg_args(
-                config.loaded_precompiled_SDFG[dace_program].sdfg, args, kwargs
-            )
-            res = config.loaded_precompiled_SDFG[dace_program](**current_sdfg_args)
-            res = _download_results_from_dace(
-                config, res, list(args) + list(kwargs.values())
-            )
-        return res
-=======
     with DaCeProgress(config, "Run"):
         if config.is_gpu_backend():
             _upload_to_device(list(args) + list(kwargs.values()))
->>>>>>> cbbcad12
 
         # NOTE: this will go over declared arguments and closure arguments.
         # It is a very slow piece of code. Compiled SDFG comes with a "fast_call"
