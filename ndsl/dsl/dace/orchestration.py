--- conflicted
+++ resolved
@@ -112,13 +112,9 @@
         validate=validate,
         validate_all=validate_all,
         verbose=verbose,
-<<<<<<< HEAD
-        # ScalarToSymbolPromotion is messing with us, so we disable it.
-=======
         # We disable ScalarToSymbolPromotion because it might push symbols onto edges
         # that DaCe itself can't parse anymore later, e.g. casts,  inlined function
         # calls or (complicated) field accesses.
->>>>>>> 4206b3b5
         skip=["ScalarToSymbolPromotion"],
     ).apply_pass(sdfg, {})
 
@@ -207,11 +203,8 @@
         with DaCeProgress(config, "Simplify (1)"):
             _simplify(sdfg)
 
-<<<<<<< HEAD
         with DaCeProgress(config, "Schedule Tree: generate from SDFG"):
             stree = sdfg.as_schedule_tree()
-            with open("roundtrip-stree-IN.txt", "w") as file:
-                file.write(stree.as_string(-1))
 
         with DaCeProgress(config, "Schedule Tree: optimization"):
             if config.is_gpu_backend():
@@ -220,17 +213,7 @@
                 CPUPipeline().run(stree)
 
         with DaCeProgress(config, "Schedule Tree: go back to SDFG"):
-            with open("roundtrip-stree-OUT.txt", "w") as file:
-                file.write(stree.as_string(-1))
             sdfg = stree.as_sdfg(skip={"ScalarToSymbolPromotion"})
-=======
-        # TODO uncomment if you want to test schedule tree roundtrip change and/or remove once
-        # we have the schedule tree optimization pipeline.
-        # with DaCeProgress(config, "Schedule tree roundtrip"):
-        #     stree = sdfg.as_schedule_tree()
-        #     # ScalarToSymbolPromotion is messing with us, so we disable it.
-        #     sdfg = stree.as_sdfg(skip={"ScalarToSymbolPromotion"})
->>>>>>> 4206b3b5
 
         # Make the transients array persistents
         if config.is_gpu_backend():
@@ -261,11 +244,7 @@
                 del sdfg_kwargs[k]
 
         with DaCeProgress(config, "Simplify (2)"):
-<<<<<<< HEAD
-            _simplify(sdfg, verbose=log_is_debug(ndsl_log))
-=======
             _simplify(sdfg)
->>>>>>> 4206b3b5
 
         # Move all memory that can be into a pool to lower memory pressure.
         # Change Persistent memory (sub-SDFG) into Scope and flag it.
