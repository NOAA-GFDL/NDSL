--- conflicted
+++ resolved
@@ -211,12 +211,7 @@
                 "compiler",
                 "cpu",
                 "args",
-<<<<<<< HEAD
-                value=f"-std=c++17 -fPIC -Wall -Wextra -O{optimization_level} -march=native -g",
-                # value="-std=c++17 -Wsign-compare -fwrapv -Wall -fPIC -ftemplate-depth=1024 -fsigned-char -O3",
-=======
                 value=f"-march={march_cpu} -std=c++17 -fPIC -Wall -Wextra -O{optimization_level}",
->>>>>>> 4206b3b5
             )
             dace.config.Config.set("compiler", "build_type", value="Release")
             # Potentially buggy - deactivate
@@ -236,11 +231,7 @@
                 "compiler",
                 "cuda",
                 "args",
-<<<<<<< HEAD
-                value=f"-std=c++14 -Xcompiler -fPIC -O{optimization_level} {march_option}",
-=======
                 value=f"-std=c++14 -Xcompiler -fPIC -O3 -Xcompiler {march_option}",
->>>>>>> 4206b3b5
             )
 
             cuda_sm = cp.cuda.Device(0).compute_capability if cp else 60
